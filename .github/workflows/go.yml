--- conflicted
+++ resolved
@@ -10,45 +10,13 @@
     branches: [ "main" ]
 
 jobs:
-<<<<<<< HEAD
-
-  build-for-linux:
-    runs-on: ubuntu-latest
-    steps:
-    - uses: actions/checkout@v4
-
-    - name: Set up Go
-      uses: actions/setup-go@v4
-      with:
-        go-version: 1.22.x
-
-    - name: Install Protoc
-      uses: arduino/setup-protoc@v3
-      with:
-        version: "23.x"
-
-    - name: Set up protoc-gen-go
-      run: go install google.golang.org/protobuf/cmd/protoc-gen-go
-
-    - name: Build
-      run: make
-
-    - name: Test
-      run: make test
-
-  build-for-windows:
-    runs-on: windows-latest
-    steps:
-    - uses: actions/checkout@v4
-=======
   tests:
     stragegy:
       matrix:
         os: [ubuntu-latest, windows-latest]
     runs-on: ${{ matrix.os }}
     steps:
-      - uses: actions/checkout@v3
->>>>>>> a9b6216f
+      - uses: actions/checkout@v4
 
       - name: Set up Go
         uses: actions/setup-go@v4
