--- conflicted
+++ resolved
@@ -676,7 +676,6 @@
     StripeWebhookSecret stripe_webhook_secret = 24;
     GCPOAuth2ClientCredentials gcp_oauth2_client_credentials = 25;
     GCPOAuth2AccessToken gcp_oauth2_access_token = 26;
-<<<<<<< HEAD
     GithubAppServerToServerToken github_app_server_to_server_token = 27;
     GithubClassicPersonalAccessToken github_classic_personal_access_token = 28;
     GithubFineGrainedPersonalAccessToken
@@ -687,10 +686,8 @@
     SlackAppLevelToken slack_app_level_token = 34;
     SlackAppConfigAccessToken slack_app_config_access_token = 35;
     AzureStorageAccountAccessKey azure_storage_account_access_key = 36;
-=======
-    HashiCorpCloudPlatformCredentials hashicorp_cloud_platform_credentials = 27;
-    HashiCorpCloudPlatformToken hashicorp_cloud_platform_token = 28;
->>>>>>> 61acbe06
+    HashiCorpCloudPlatformCredentials hashicorp_cloud_platform_credentials = 37;
+    HashiCorpCloudPlatformToken hashicorp_cloud_platform_token = 38;
   }
 
   message GCPSAK {
