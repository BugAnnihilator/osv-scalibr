/*
 * Copyright 2025 Google LLC
 *
 * Licensed under the Apache License, Version 2.0 (the "License");
 * you may not use this file except in compliance with the License.
 * You may obtain a copy of the License at
 *
 * http://www.apache.org/licenses/LICENSE-2.0
 *
 * Unless required by applicable law or agreed to in writing, software
 * distributed under the License is distributed on an "AS IS" BASIS,
 * WITHOUT WARRANTIES OR CONDITIONS OF ANY KIND, either express or implied.
 * See the License for the specific language governing permissions and
 * limitations under the License.
 */

syntax = "proto3";

package scalibr;

import "google/protobuf/timestamp.proto";

option go_package = "github.com/google/scalibr/binary/proto/scan_result_go_proto";
option java_multiple_files = true;

// Proto file describing the SCALIBR scan results. Whenever this proto is
// modified make sure to regenerate the go_proto file by running
// `make protos`

// The results of a scan incl. scan status and artifacts found.
message ScanResult {
  string version = 1;
  google.protobuf.Timestamp start_time = 2;
  google.protobuf.Timestamp end_time = 3;
  // Status of the overall scan.
  ScanStatus status = 4;
  // Status and versions of the plugins that ran.
  repeated PluginStatus plugin_status = 5;
  // TODO(b/400910349): Remove once integrators stop using these fields.
  repeated Package inventories_deprecated = 6 [deprecated = true];
  repeated GenericFinding findings_deprecated = 7 [deprecated = true];
  Inventory inventory = 8;
}

// The artifacts (e.g. software inventory, security findings) that a scan found.
message Inventory {
  repeated Package packages = 1;
  repeated GenericFinding generic_findings = 2;
  repeated Secret secrets = 3;
}

message ScanStatus {
  ScanStatusEnum status = 1;
  string failure_reason = 2;
  enum ScanStatusEnum {
    UNSPECIFIED = 0;
    SUCCEEDED = 1;
    PARTIALLY_SUCCEEDED = 2;
    FAILED = 3;
  }
}

message PluginStatus {
  string name = 1;
  int32 version = 2;
  ScanStatus status = 3;
}

// A software package or library found by an extractor.
// PURL or CPE needs to be set, maybe both.
message Package {
  reserved 3, 4;
  // Human-readable name of the software, to be used for things like logging.
  // For vuln matching, use the name from metadata.
  string name = 11;
  // Version of the package.
  string version = 12;
  // Source code level package identifiers.
  SourceCodeIdentifier source_code = 26;
  // Package URL of the software.
  Purl purl = 1;
  // Ecosystem - For software packages this corresponds to an OSV ecosystem
  // value, e.g. PyPI.
  string ecosystem = 27;
  // Paths or source of files related to the package.
  repeated string locations = 2;
  // TODO(b/400910349): Remove once integrators stop using these fields.
  string extractor_deprecated = 10 [deprecated = true];
  // The names of the plugins that found this software. Set by the
  // core library.
  repeated string plugins = 49;
  // The additional data found in the package.
  // LINT.IfChange
  oneof metadata {
    PythonPackageMetadata python_metadata = 5;
    JavascriptPackageJSONMetadata javascript_metadata = 6;
    APKPackageMetadata apk_metadata = 7;
    DPKGPackageMetadata dpkg_metadata = 8;
    RPMPackageMetadata rpm_metadata = 9;
    COSPackageMetadata cos_metadata = 13;
    DEPSJSONMetadata depsjson_metadata = 40;
    SPDXPackageMetadata spdx_metadata = 14;
    JavaArchiveMetadata java_archive_metadata = 15;
    JavaLockfileMetadata java_lockfile_metadata = 31;
    PACMANPackageMetadata pacman_metadata = 36;
    NixPackageMetadata nix_metadata = 37;
    KernelModuleMetadata kernel_module_metadata = 38;
    VmlinuzMetadata vmlinuz_metadata = 39;
    PortagePackageMetadata portage_metadata = 41;
    OSVPackageMetadata osv_metadata = 16;
    NetportsMetadata netports_metadata = 45;
    PythonRequirementsMetadata python_requirements_metadata = 21;
    PythonSetupMetadata python_setup_metadata = 44;
    ContainerdContainerMetadata containerd_container_metadata = 22;
    SNAPPackageMetadata snap_metadata = 23;
    FlatpakPackageMetadata flatpak_metadata = 24;
    MacAppsMetadata mac_apps_metadata = 34;
    ContainerdRuntimeContainerMetadata containerd_runtime_container_metadata =
        25;
    CDXPackageMetadata cdx_metadata = 30;
    WindowsOSVersion windows_os_version_metadata = 33;
    HomebrewPackageMetadata homebrew_metadata = 42;
    ChromeExtensionsMetadata chrome_extensions_metadata = 47;
    VSCodeExtensionsMetadata vscode_extensions_metadata = 46;
    PodmanMetadata podman_metadata = 50;
    DockerContainersMetadata docker_containers_metadata = 48;
    MacportsPackageMetadata macports_metadata = 53;
    WingetPackageMetadata winget_metadata = 54;
    AsdfMetadata asdf_metadata = 55;
  }
  // LINT.ThenChange(/binary/proto/package_metadata.go)

  // Deprecated - use exploitability_signals instead
  // TODO(b/400910349): Remove once integrators stop using this.
  repeated AnnotationEnum annotations_deprecated = 28 [deprecated = true];
  // Signals to indicate that specific vulnerabilities are not applicable to
  // this package.
  repeated PackageExploitabilitySignal exploitability_signals = 51;
  enum AnnotationEnum {
    UNSPECIFIED = 0;
    TRANSITIONAL = 1;
    INSIDE_OS_PACKAGE = 2;
    INSIDE_CACHE_DIR = 3;
  }

  // Details about the layer a package was found in. This should be set only for
  // container image scanning.
  LayerDetails layer_details = 35;

  // Software licenses information
  repeated string licenses = 52;
}

// Additional identifiers for source code software packages (e.g. NPM).
message SourceCodeIdentifier {
  string repo = 1;
  string commit = 2;
}

// Details about the layer a package was found in.
message LayerDetails {
  // The index of the layer in the container image.
  int32 index = 1;
  // The diff ID (typically a sha256 hash) of the layer in the container image.
  string diff_id = 2;
  // The layer chain ID (sha256 hash) of the layer in the container image.
  // https://github.com/opencontainers/image-spec/blob/main/config.md#layer-chainid
  string chain_id = 5;
  // The layer build command that was used to build the layer. This may not be
  // found in all layers depending on how the container image is built.
  string command = 3;
  // Denotes whether the layer is in the base image.
  bool in_base_image = 4;
}

// PackageExploitabilitySignal is used to indicate that specific vulnerabilities
// are not applicable to a given package.
message PackageExploitabilitySignal {
  // The name of the plugin (e.g. Annotator) that added this signal.
  string plugin = 1;
  // Reason for exclusion.
  VexJustification justification = 2;
  oneof vuln_filter {
    // Advisory Identifier (CVE, GHSA, ...) and aliases of the vulns that are
    // not applicable to this package.
    VulnIdentifiers vuln_identifiers = 3;
    // Indicates that all vulnerabilities associated with the package are
    // irrelevant.
    bool matches_all_vulns = 4;
  }
}

message VulnIdentifiers {
  repeated string identifiers = 1;
}

// FindingExploitabilitySignal is used to indicate that a finding is not
// exploitable.
message FindingExploitabilitySignal {
  // The name of the plugin (e.g. Annotator) that added this signal.
  string plugin = 1;
  // Reason for exclusion.
  VexJustification justification = 2;
}

// Vuln exclusion reasons - Mirrors the format from the official VEX
// documentation
// (https://www.cisa.gov/sites/default/files/publications/VEX_Status_Justification_Jun22.pdf)
enum VexJustification {
  VEX_JUSTIFICATION_UNSPECIFIED = 0;
  // The vulnerable component is not used in the affected artifact.
  COMPONENT_NOT_PRESENT = 1;
  // The component is used but vulnerable code was removed or not included.
  VULNERABLE_CODE_NOT_PRESENT = 2;
  // Vulnerable code is included but is not executed.
  VULNERABLE_CODE_NOT_IN_EXECUTE_PATH = 3;
  // Vulnerable code is executed but can't be exploited due to program logic.
  VULNERABLE_CODE_CANNOT_BE_CONTROLLED_BY_ADVERSARY = 4;
  // Code can be executed but additional mitigations prevent exploitation.
  INLINE_MITIGATION_ALREADY_EXISTS = 5;
}

// Package URL, see https://github.com/package-url/purl-spec
message Purl {
  // String representation.
  string purl = 1;
  // Package type, e.g. "maven, npm, pypi".
  string type = 2;
  // Package name.
  string name = 3;
  // Package version.
  string version = 4;
  // Name prefix such as a Maven groupid, or Docker image owner.
  string namespace = 5;
  // Extra qualifying data for a package such as an OS, architecture, etc.
  repeated Qualifier qualifiers = 6;
  // Extra subpath within a package, relative to the package root.
  string subpath = 7;
}

message Qualifier {
  string key = 1;
  string value = 2;
}

// Describes generic security findings not associated with any
// specific package, e.g. weak credentials.
message GenericFinding {
  reserved 3;
  // Info specific to the finding. Should always be the same for the same type
  // of finding.
  GenericFindingAdvisory adv = 1;
  // Instance-specific info such as location of the vulnerable files.
  GenericFindingTargetDetails target = 2;
  // The plugins (e.g. Detectors, Enrichers) that found this vuln.
  repeated string plugins = 4;
  // Signals that indicate this finding is not exploitable.
  repeated FindingExploitabilitySignal exploitability_signals = 5;
}

// Describes a security finding and how to remediate it. It should not
// contain any information specific to the target (e.g. which files were
// found vulnerable).
message GenericFindingAdvisory {
  reserved 2, 6;
  // A unique ID for the finding.
  AdvisoryId id = 1;
  string title = 3;
  string description = 4;
  // Remediation instructions, e.g. "update to latest version".
  string recommendation = 5;
  SeverityEnum sev = 7;
}

// A unique identifier per advisory.
message AdvisoryId {
  string publisher = 1;  // e.g. "CVE".
  string reference = 2;  // e.g. "CVE-2023-1234".
}

enum SeverityEnum {
  SEVERITY_UNSPECIFIED = 0;
  MINIMAL = 1;
  LOW = 2;
  MEDIUM = 3;
  HIGH = 4;
  CRITICAL = 5;
}

// Instance-specific details about the generic security finding.
message GenericFindingTargetDetails {
  reserved 1, 2, 3;
  // Free-text info.
  string extra = 4;
}

// The additional data found in python packages.
message PythonPackageMetadata {
  string author = 1;
  string author_email = 2;
}

// The additional data found in npm packages.
message JavascriptPackageJSONMetadata {
  string author = 1;
  repeated string maintainers = 2;
  repeated string contributors = 3;
  bool from_npm_repository = 4;
}

// The additional data found in APK packages.
message APKPackageMetadata {
  reserved 7;

  string package_name = 1;
  string origin_name = 2;
  string os_id = 3;
  string os_version_id = 4;
  string maintainer = 5;
  string architecture = 6;

  reserved "license";
}

// The additional data found in DPKG packages.
// Next ID: 11
message DPKGPackageMetadata {
  string package_name = 1;
  string source_name = 2;
  string source_version = 3;
  string package_version = 4;
  string os_id = 5;
  string os_version_codename = 6;
  string os_version_id = 7;
  string maintainer = 8;
  string architecture = 9;
  string status = 10;
}

// The additional data found in RPM packages.
message RPMPackageMetadata {
  reserved 10;

  string package_name = 1;
  string source_rpm = 2;
  int32 epoch = 3;
  string os_id = 4;
  string os_version_id = 5;
  string os_build_id = 6;
  string os_name = 7;
  string vendor = 8;
  string architecture = 9;

  reserved "license";
}

// The additional data found in COS packages.
message COSPackageMetadata {
  string name = 1;
  string version = 2;
  string category = 3;
  string os_version = 4;
  string os_version_id = 5;
  string ebuild_version = 6;
}

// The additional data found in PACMAN packages.
message PACMANPackageMetadata {
  string package_name = 1;
  string package_version = 2;
  string os_id = 3;
  string os_version_id = 4;
  string package_description = 5;
  string package_dependencies = 6;
}

// The additional data found in Nix packages.
message NixPackageMetadata {
  string package_name = 1;
  string package_version = 2;
  string package_hash = 3;
  string package_output = 4;
  string os_id = 5;
  string os_version_codename = 6;
  string os_version_id = 7;
}

// The additional data found in .NET deps json packages.
message DEPSJSONMetadata {
  string package_name = 1;
  string package_version = 2;
  string type = 3;
}

// The additional data found in SNAP packages.
message SNAPPackageMetadata {
  string name = 1;
  string version = 2;
  string grade = 3;
  string type = 4;
  repeated string architectures = 5;
  string os_id = 6;
  string os_version_codename = 7;
  string os_version_id = 8;
}

// The additional data found in portage packages.
message PortagePackageMetadata {
  string package_name = 1;
  string package_version = 2;
  string os_id = 3;
  string os_version_id = 4;
}

// The additional data found in Flatpak packages.
message FlatpakPackageMetadata {
  string package_name = 1;
  string package_id = 2;
  string package_version = 3;
  string release_date = 4;
  string os_name = 5;
  string os_id = 6;
  string os_version_id = 7;
  string os_build_id = 8;
  string developer = 9;
}

// The additional data found in MODULE packages.
message KernelModuleMetadata {
  string package_name = 1;
  string package_version = 2;
  string package_vermagic = 3;
  string package_source_version_identifier = 4;
  string os_id = 5;
  string os_version_codename = 6;
  string os_version_id = 7;
  string package_author = 8;
}

// The additional data found in Vmlinuz packages.
message VmlinuzMetadata {
  string name = 1;
  string version = 2;
  string architecture = 3;
  string extended_version = 4;
  string format = 5;
  int32 swap_device = 6;
  int32 root_device = 7;
  string video_mode = 8;
  string os_id = 9;
  string os_version_codename = 10;
  string os_version_id = 11;
  bool rw_root_fs = 12;
}

// The additional data found in Mac Applications.
message MacAppsMetadata {
  string bundle_display_name = 1;
  string bundle_identifier = 2;
  string bundle_short_version_string = 3;
  string bundle_executable = 4;
  string bundle_name = 5;
  string bundle_package_type = 6;
  string bundle_signature = 7;
  string bundle_version = 8;
  string product_id = 9;
  string update_url = 10;
}

// The additional data found in Macports packages.
message MacportsPackageMetadata {
  string package_name = 1;
  string package_version = 2;
  string package_revision = 3;
}

// The additional data for packages extracted from SPDX files.
message SPDXPackageMetadata {
  Purl purl = 1;
  repeated string cpes = 2;
}

// The additional data for packages extracted from CDX files.
message CDXPackageMetadata {
  Purl purl = 1;
  repeated string cpes = 2;
}

// The additional data found in Java JAR packages.
message JavaArchiveMetadata {
  string artifact_id = 2;
  string group_id = 3;
  string sha1 = 4;
}

// The additional data found in Java lockfiles.
message JavaLockfileMetadata {
  string artifact_id = 1;
  string group_id = 2;
  repeated string dep_group_vals = 3;
  bool is_transitive = 4;
}

// The additional data for packages extracted by an OSV extractor wrapper.
message OSVPackageMetadata {
  string purl_type = 1;
  string commit = 2;
  string ecosystem = 3;
  string compare_as = 4;
}

message PythonRequirementsMetadata {
  repeated string hash_checking_mode_values = 1;
  string version_comparator = 2;
  string requirement = 3;
}

message PythonSetupMetadata {
  string version_comparator = 2;
}

// Used to report open ports on a system.
message NetportsMetadata {
  uint32 port = 1;
  string protocol = 2;
  string command_line = 3;
}

message ContainerdContainerMetadata {
  string namespace_name = 1;
  string image_name = 2;
  string image_digest = 3;
  string runtime = 4;
  int32 pid = 5;
  string snapshotter = 6;
  string snapshot_key = 7;
  string lower_dir = 8;
  string upper_dir = 9;
  string work_dir = 10;
  string id = 11;
  string pod_name = 12;
  string pod_namespace = 13;
}

message ContainerdRuntimeContainerMetadata {
  string namespace_name = 1;
  string image_name = 2;
  string image_digest = 3;
  string runtime = 4;
  string id = 5;
  int32 pid = 6;
  string rootfs_path = 7;
}

message WindowsOSVersion {
  string product = 1;
  string full_version = 2;
}

// The additional data found in Homebrew packages.
message HomebrewPackageMetadata {}

// The additional data found in Chrome extensions.
message ChromeExtensionsMetadata {
  string name = 1;
  string description = 2;
  string author_email = 3;
  repeated string host_permissions = 4;
  int32 manifest_version = 5;
  string minimum_chrome_version = 6;
  repeated string permissions = 7;
  string update_url = 8;
}

// The additional data found in VSCode extensions.
message VSCodeExtensionsMetadata {
  string id = 1;
  string publisher_id = 2;
  string publisher_display_name = 3;
  string target_platform = 4;
  bool updated = 5;
  bool is_pre_release_version = 6;
  int64 installed_timestamp = 7;
}

// The additional data found in Podman containers.
message PodmanMetadata {
  map<uint32, Protocol> exposed_ports = 1;
  int32 pid = 2;
  string namespace_name = 3;
  google.protobuf.Timestamp started_time = 4;
  google.protobuf.Timestamp finished_time = 5;
  string status = 6;
  int32 exit_code = 7;
  bool exited = 8;
}

message Protocol {
  repeated string names = 1;
}

message DockerContainersMetadata {
  string image_name = 1;
  string image_digest = 2;
  string id = 3;
  repeated DockerPort ports = 4;
}

message AsdfMetadata {
  string tool_name = 1;
  string tool_version = 2;
}

message DockerPort {
  string ip = 1;
  uint32 private_port = 2;
  uint32 public_port = 3;
  string type = 4;
}

// The additional data found in Windows Package Manager (Winget) packages.
message WingetPackageMetadata {
  string name = 1;
  string id = 2;
  string version = 3;
  string moniker = 4;
  string channel = 5;
  repeated string tags = 6;
  repeated string commands = 7;
}

// A secret (i.e. credential) found by Veles secret scanning.
message Secret {
  SecretData secret = 1;
  SecretStatus status = 2;
  repeated Location locations = 3;
}

message SecretData {
  oneof secret {
    GCPSAK gcpsak = 1;
    AnthropicWorkspaceAPIKey anthropic_workspace_api_key = 2;
    AnthropicModelAPIKey anthropic_model_api_key = 3;
    PerplexityAPIKey perplexity = 4;
<<<<<<< HEAD
    GrokXAIAPIKey grok_xai_api_key = 5;
    GrokXAIManagementAPIKey grok_xai_management_api_key = 6;
=======
    PrivateKey private_key = 5;
>>>>>>> 0b9fab42
  }

  message GCPSAK {
    // Always filled.
    string private_key_id = 1;
    string client_email = 2;
    bytes signature = 3;  // derived from the private_key for validation

    // Filled only when explicitly requested.
    string type = 4;
    string project_id = 5;
    string client_id = 6;
    string auth_uri = 7;
    string token_uri = 8;
    string auth_provider_x509_cert_url = 9;
    string client_x509_cert_url = 10;
    string universe_domain = 11;

    // Should not be filled out unless very explicitly requested accepting the
    // risk that this might accidentally leak the key.
    string private_key = 12;
  }

  message AnthropicWorkspaceAPIKey {
    // The Anthropic Workspace API key (contains "admin01").
    string key = 1;
  }

  message AnthropicModelAPIKey {
    // The Anthropic Model API key (regular API key for model access).
    string key = 1;
  }

  message PerplexityAPIKey {
    string key = 1;
  }

<<<<<<< HEAD
  message GrokXAIAPIKey {
    string key = 1;
  }

  message GrokXAIManagementAPIKey {
    string key = 1;
=======
  message PrivateKey {
    string block = 1;  // PEM/OpenSSH private key block
    bytes der = 2;     // DER-encoded key material
>>>>>>> 0b9fab42
  }
}

message SecretStatus {
  SecretStatusEnum status = 1;
  google.protobuf.Timestamp last_updated = 2;

  enum SecretStatusEnum {
    // The default value for SecretStatusEnum. Set when no validation was
    // attempted.
    UNSPECIFIED = 0;
    // Deprecated. Use UNSPECIFIED instead.
    UNKNOWN = 1 [deprecated = true];
    // The secret is confirmed to be invalid.
    INVALID = 2;
    // The secret is confirmed to be valid.
    VALID = 3;
    // Validating the secret is not supported by the scanner.
    UNSUPPORTED = 4;
    // Validation is supported but the validation failed.
    FAILED = 5;
  }
}

message Location {
  oneof location {
    Filepath filepath = 1;
    FilepathWithLayerDetails filepath_with_layer_details = 2;
    EnvironmentVariable environment_variable = 3;
    ContainerCommand container_command = 4;
  }
}

message Filepath {
  string path = 1;
}

message FilepathWithLayerDetails {
  string path = 1;
  LayerDetails layer_details = 2;
}

message EnvironmentVariable {
  string name = 1;
}

message ContainerCommand {
  string command = 1;
}<|MERGE_RESOLUTION|>--- conflicted
+++ resolved
@@ -642,12 +642,9 @@
     AnthropicWorkspaceAPIKey anthropic_workspace_api_key = 2;
     AnthropicModelAPIKey anthropic_model_api_key = 3;
     PerplexityAPIKey perplexity = 4;
-<<<<<<< HEAD
     GrokXAIAPIKey grok_xai_api_key = 5;
     GrokXAIManagementAPIKey grok_xai_management_api_key = 6;
-=======
     PrivateKey private_key = 5;
->>>>>>> 0b9fab42
   }
 
   message GCPSAK {
@@ -685,18 +682,16 @@
     string key = 1;
   }
 
-<<<<<<< HEAD
   message GrokXAIAPIKey {
     string key = 1;
   }
 
   message GrokXAIManagementAPIKey {
     string key = 1;
-=======
+    
   message PrivateKey {
     string block = 1;  // PEM/OpenSSH private key block
     bytes der = 2;     // DER-encoded key material
->>>>>>> 0b9fab42
   }
 }
 
