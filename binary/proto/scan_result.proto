/*
 * Copyright 2025 Google LLC
 *
 * Licensed under the Apache License, Version 2.0 (the "License");
 * you may not use this file except in compliance with the License.
 * You may obtain a copy of the License at
 *
 * http://www.apache.org/licenses/LICENSE-2.0
 *
 * Unless required by applicable law or agreed to in writing, software
 * distributed under the License is distributed on an "AS IS" BASIS,
 * WITHOUT WARRANTIES OR CONDITIONS OF ANY KIND, either express or implied.
 * See the License for the specific language governing permissions and
 * limitations under the License.
 */

syntax = "proto3";

package scalibr;

import "google/protobuf/timestamp.proto";

option go_package = "github.com/google/scalibr/binary/proto/scan_result_go_proto";
option java_multiple_files = true;

// Proto file describing the SCALIBR scan results. Whenever this proto is
// modified make sure to regenerate the go_proto file by running
// `make protos`

// The results of a scan incl. scan status and artifacts found.
message ScanResult {
  string version = 1;
  google.protobuf.Timestamp start_time = 2;
  google.protobuf.Timestamp end_time = 3;
  // Status of the overall scan.
  ScanStatus status = 4;
  // Status and versions of the plugins that ran.
  repeated PluginStatus plugin_status = 5;
  // TODO(b/400910349): Remove once integrators stop using these fields.
  repeated Package inventories_deprecated = 6 [deprecated = true];
  repeated GenericFinding findings_deprecated = 7 [deprecated = true];
  Inventory inventory = 8;
}

// The artifacts (e.g. software inventory, security findings) that a scan found.
message Inventory {
  repeated Package packages = 1;
  repeated GenericFinding generic_findings = 2;
  repeated Secret secrets = 3;
  repeated ContainerImageMetadata container_image_metadata = 5;
}

message ScanStatus {
  ScanStatusEnum status = 1;
  string failure_reason = 2;
  enum ScanStatusEnum {
    UNSPECIFIED = 0;
    SUCCEEDED = 1;
    PARTIALLY_SUCCEEDED = 2;
    FAILED = 3;
  }
}

message PluginStatus {
  string name = 1;
  int32 version = 2;
  ScanStatus status = 3;
}

// A software package or library found by an extractor.
// PURL or CPE needs to be set, maybe both.
message Package {
  reserved 3, 4, 35;
  // Human-readable name of the software, to be used for things like logging.
  // For vuln matching, use the name from metadata.
  string name = 11;
  // Version of the package.
  string version = 12;
  // Source code level package identifiers.
  SourceCodeIdentifier source_code = 26;
  // Package URL of the software.
  Purl purl = 1;
  // Ecosystem - For software packages this corresponds to an OSV ecosystem
  // value, e.g. PyPI.
  string ecosystem = 27;
  // Paths or source of files related to the package.
  repeated string locations = 2;
  // TODO(b/400910349): Remove once integrators stop using these fields.
  string extractor_deprecated = 10 [deprecated = true];
  // The names of the plugins that found this software. Set by the
  // core library.
  repeated string plugins = 49;
  // The additional data found in the package.
  // LINT.IfChange
  oneof metadata {
    PythonPackageMetadata python_metadata = 5;
    JavascriptPackageJSONMetadata javascript_metadata = 6;
    APKPackageMetadata apk_metadata = 7;
    DPKGPackageMetadata dpkg_metadata = 8;
    RPMPackageMetadata rpm_metadata = 9;
    COSPackageMetadata cos_metadata = 13;
    DEPSJSONMetadata depsjson_metadata = 40;
    SPDXPackageMetadata spdx_metadata = 14;
    JavaArchiveMetadata java_archive_metadata = 15;
    JavaLockfileMetadata java_lockfile_metadata = 31;
    PACMANPackageMetadata pacman_metadata = 36;
    NixPackageMetadata nix_metadata = 37;
    KernelModuleMetadata kernel_module_metadata = 38;
    VmlinuzMetadata vmlinuz_metadata = 39;
    PortagePackageMetadata portage_metadata = 41;
    OSVPackageMetadata osv_metadata = 16;
    NetportsMetadata netports_metadata = 45;
    PythonRequirementsMetadata python_requirements_metadata = 21;
    PythonSetupMetadata python_setup_metadata = 44;
    ContainerdContainerMetadata containerd_container_metadata = 22;
    SNAPPackageMetadata snap_metadata = 23;
    FlatpakPackageMetadata flatpak_metadata = 24;
    MacAppsMetadata mac_apps_metadata = 34;
    ContainerdRuntimeContainerMetadata containerd_runtime_container_metadata =
        25;
    CDXPackageMetadata cdx_metadata = 30;
    WindowsOSVersion windows_os_version_metadata = 33;
    HomebrewPackageMetadata homebrew_metadata = 42;
    ChromeExtensionsMetadata chrome_extensions_metadata = 47;
    VSCodeExtensionsMetadata vscode_extensions_metadata = 46;
    PodmanMetadata podman_metadata = 50;
    DockerContainersMetadata docker_containers_metadata = 48;
    MacportsPackageMetadata macports_metadata = 53;
    WingetPackageMetadata winget_metadata = 54;
    AsdfMetadata asdf_metadata = 55;
    NvmMetadata nvm_metadata = 56;
    NodeVersionMetadata nodeversion_metadata = 58;
  }
  // LINT.ThenChange(/binary/proto/package_metadata.go)

  // Deprecated - use exploitability_signals instead
  // TODO(b/400910349): Remove once integrators stop using this.
  repeated AnnotationEnum annotations_deprecated = 28 [deprecated = true];
  // Signals to indicate that specific vulnerabilities are not applicable to
  // this package.
  repeated PackageExploitabilitySignal exploitability_signals = 51;
  enum AnnotationEnum {
    UNSPECIFIED = 0;
    TRANSITIONAL = 1;
    INSIDE_OS_PACKAGE = 2;
    INSIDE_CACHE_DIR = 3;
  }

  // Software licenses information
  repeated string licenses = 52;

  message ContainerImageMetadataIndexes {
    // The index of ContainerImageMetadata in Inventory.ContainerImageMetadata
    // list.
    int32 container_image_index = 1;
    // The index of LayerMetadata in ContainerImageMetadata.LayerMetadata list.
    int32 layer_index = 2;
  }

  optional ContainerImageMetadataIndexes container_image_metadata_indexes = 57;
}

// Additional identifiers for source code software packages (e.g. NPM).
message SourceCodeIdentifier {
  string repo = 1;
  string commit = 2;
}

// Details about the layer a package was found in.
message LayerDetails {
  // The index of the layer in the container image.
  int32 index = 1;
  // The diff ID (typically a sha256 hash) of the layer in the container image.
  string diff_id = 2;
  // The layer chain ID (sha256 hash) of the layer in the container image.
  // https://github.com/opencontainers/image-spec/blob/main/config.md#layer-chainid
  string chain_id = 5;
  // The layer build command that was used to build the layer. This may not be
  // found in all layers depending on how the container image is built.
  string command = 3;
  // Denotes whether the layer is in the base image.
  bool in_base_image = 4;
}

// PackageExploitabilitySignal is used to indicate that specific vulnerabilities
// are not applicable to a given package.
message PackageExploitabilitySignal {
  // The name of the plugin (e.g. Annotator) that added this signal.
  string plugin = 1;
  // Reason for exclusion.
  VexJustification justification = 2;
  oneof vuln_filter {
    // Advisory Identifier (CVE, GHSA, ...) and aliases of the vulns that are
    // not applicable to this package.
    VulnIdentifiers vuln_identifiers = 3;
    // Indicates that all vulnerabilities associated with the package are
    // irrelevant.
    bool matches_all_vulns = 4;
  }
}

message VulnIdentifiers {
  repeated string identifiers = 1;
}

// FindingExploitabilitySignal is used to indicate that a finding is not
// exploitable.
message FindingExploitabilitySignal {
  // The name of the plugin (e.g. Annotator) that added this signal.
  string plugin = 1;
  // Reason for exclusion.
  VexJustification justification = 2;
}

// Vuln exclusion reasons - Mirrors the format from the official VEX
// documentation
// (https://www.cisa.gov/sites/default/files/publications/VEX_Status_Justification_Jun22.pdf)
enum VexJustification {
  VEX_JUSTIFICATION_UNSPECIFIED = 0;
  // The vulnerable component is not used in the affected artifact.
  COMPONENT_NOT_PRESENT = 1;
  // The component is used but vulnerable code was removed or not included.
  VULNERABLE_CODE_NOT_PRESENT = 2;
  // Vulnerable code is included but is not executed.
  VULNERABLE_CODE_NOT_IN_EXECUTE_PATH = 3;
  // Vulnerable code is executed but can't be exploited due to program logic.
  VULNERABLE_CODE_CANNOT_BE_CONTROLLED_BY_ADVERSARY = 4;
  // Code can be executed but additional mitigations prevent exploitation.
  INLINE_MITIGATION_ALREADY_EXISTS = 5;
}

// Package URL, see https://github.com/package-url/purl-spec
message Purl {
  // String representation.
  string purl = 1;
  // Package type, e.g. "maven, npm, pypi".
  string type = 2;
  // Package name.
  string name = 3;
  // Package version.
  string version = 4;
  // Name prefix such as a Maven groupid, or Docker image owner.
  string namespace = 5;
  // Extra qualifying data for a package such as an OS, architecture, etc.
  repeated Qualifier qualifiers = 6;
  // Extra subpath within a package, relative to the package root.
  string subpath = 7;
}

message Qualifier {
  string key = 1;
  string value = 2;
}

// Describes generic security findings not associated with any
// specific package, e.g. weak credentials.
message GenericFinding {
  reserved 3;
  // Info specific to the finding. Should always be the same for the same type
  // of finding.
  GenericFindingAdvisory adv = 1;
  // Instance-specific info such as location of the vulnerable files.
  GenericFindingTargetDetails target = 2;
  // The plugins (e.g. Detectors, Enrichers) that found this vuln.
  repeated string plugins = 4;
  // Signals that indicate this finding is not exploitable.
  repeated FindingExploitabilitySignal exploitability_signals = 5;
}

// Describes a security finding and how to remediate it. It should not
// contain any information specific to the target (e.g. which files were
// found vulnerable).
message GenericFindingAdvisory {
  reserved 2, 6;
  // A unique ID for the finding.
  AdvisoryId id = 1;
  string title = 3;
  string description = 4;
  // Remediation instructions, e.g. "update to latest version".
  string recommendation = 5;
  SeverityEnum sev = 7;
}

// A unique identifier per advisory.
message AdvisoryId {
  string publisher = 1;  // e.g. "CVE".
  string reference = 2;  // e.g. "CVE-2023-1234".
}

enum SeverityEnum {
  SEVERITY_UNSPECIFIED = 0;
  MINIMAL = 1;
  LOW = 2;
  MEDIUM = 3;
  HIGH = 4;
  CRITICAL = 5;
}

// Instance-specific details about the generic security finding.
message GenericFindingTargetDetails {
  reserved 1, 2, 3;
  // Free-text info.
  string extra = 4;
}

// The additional data found in python packages.
message PythonPackageMetadata {
  string author = 1;
  string author_email = 2;
}

// The additional data found in npm packages.
message JavascriptPackageJSONMetadata {
  string author = 1;
  repeated string maintainers = 2;
  repeated string contributors = 3;
  bool from_npm_repository = 4;
}

// The additional data found in APK packages.
message APKPackageMetadata {
  reserved 7;

  string package_name = 1;
  string origin_name = 2;
  string os_id = 3;
  string os_version_id = 4;
  string maintainer = 5;
  string architecture = 6;

  reserved "license";
}

// The additional data found in DPKG packages.
// Next ID: 11
message DPKGPackageMetadata {
  string package_name = 1;
  string source_name = 2;
  string source_version = 3;
  string package_version = 4;
  string os_id = 5;
  string os_version_codename = 6;
  string os_version_id = 7;
  string maintainer = 8;
  string architecture = 9;
  string status = 10;
}

// The additional data found in RPM packages.
message RPMPackageMetadata {
  reserved 10;

  string package_name = 1;
  string source_rpm = 2;
  int32 epoch = 3;
  string os_id = 4;
  string os_version_id = 5;
  string os_build_id = 6;
  string os_name = 7;
  string vendor = 8;
  string architecture = 9;

  reserved "license";
}

// The additional data found in COS packages.
message COSPackageMetadata {
  string name = 1;
  string version = 2;
  string category = 3;
  string os_version = 4;
  string os_version_id = 5;
  string ebuild_version = 6;
}

// The additional data found in PACMAN packages.
message PACMANPackageMetadata {
  string package_name = 1;
  string package_version = 2;
  string os_id = 3;
  string os_version_id = 4;
  string package_description = 5;
  string package_dependencies = 6;
}

// The additional data found in Nix packages.
message NixPackageMetadata {
  string package_name = 1;
  string package_version = 2;
  string package_hash = 3;
  string package_output = 4;
  string os_id = 5;
  string os_version_codename = 6;
  string os_version_id = 7;
}

// The additional data found in .NET deps json packages.
message DEPSJSONMetadata {
  string package_name = 1;
  string package_version = 2;
  string type = 3;
}

// The additional data found in SNAP packages.
message SNAPPackageMetadata {
  string name = 1;
  string version = 2;
  string grade = 3;
  string type = 4;
  repeated string architectures = 5;
  string os_id = 6;
  string os_version_codename = 7;
  string os_version_id = 8;
}

// The additional data found in portage packages.
message PortagePackageMetadata {
  string package_name = 1;
  string package_version = 2;
  string os_id = 3;
  string os_version_id = 4;
}

// The additional data found in Flatpak packages.
message FlatpakPackageMetadata {
  string package_name = 1;
  string package_id = 2;
  string package_version = 3;
  string release_date = 4;
  string os_name = 5;
  string os_id = 6;
  string os_version_id = 7;
  string os_build_id = 8;
  string developer = 9;
}

// The additional data found in MODULE packages.
message KernelModuleMetadata {
  string package_name = 1;
  string package_version = 2;
  string package_vermagic = 3;
  string package_source_version_identifier = 4;
  string os_id = 5;
  string os_version_codename = 6;
  string os_version_id = 7;
  string package_author = 8;
}

// The additional data found in Vmlinuz packages.
message VmlinuzMetadata {
  string name = 1;
  string version = 2;
  string architecture = 3;
  string extended_version = 4;
  string format = 5;
  int32 swap_device = 6;
  int32 root_device = 7;
  string video_mode = 8;
  string os_id = 9;
  string os_version_codename = 10;
  string os_version_id = 11;
  bool rw_root_fs = 12;
}

// The additional data found in Mac Applications.
message MacAppsMetadata {
  string bundle_display_name = 1;
  string bundle_identifier = 2;
  string bundle_short_version_string = 3;
  string bundle_executable = 4;
  string bundle_name = 5;
  string bundle_package_type = 6;
  string bundle_signature = 7;
  string bundle_version = 8;
  string product_id = 9;
  string update_url = 10;
}

// The additional data found in Macports packages.
message MacportsPackageMetadata {
  string package_name = 1;
  string package_version = 2;
  string package_revision = 3;
}

// The additional data for packages extracted from SPDX files.
message SPDXPackageMetadata {
  Purl purl = 1;
  repeated string cpes = 2;
}

// The additional data for packages extracted from CDX files.
message CDXPackageMetadata {
  Purl purl = 1;
  repeated string cpes = 2;
}

// The additional data found in Java JAR packages.
message JavaArchiveMetadata {
  string artifact_id = 2;
  string group_id = 3;
  string sha1 = 4;
}

// The additional data found in Java lockfiles.
message JavaLockfileMetadata {
  string artifact_id = 1;
  string group_id = 2;
  repeated string dep_group_vals = 3;
  bool is_transitive = 4;
}

// The additional data for packages extracted by an OSV extractor wrapper.
message OSVPackageMetadata {
  string purl_type = 1;
  string commit = 2;
  string ecosystem = 3;
  string compare_as = 4;
}

message PythonRequirementsMetadata {
  repeated string hash_checking_mode_values = 1;
  string version_comparator = 2;
  string requirement = 3;
}

message PythonSetupMetadata {
  string version_comparator = 2;
}

// Used to report open ports on a system.
message NetportsMetadata {
  uint32 port = 1;
  string protocol = 2;
  string command_line = 3;
}

message ContainerdContainerMetadata {
  string namespace_name = 1;
  string image_name = 2;
  string image_digest = 3;
  string runtime = 4;
  int32 pid = 5;
  string snapshotter = 6;
  string snapshot_key = 7;
  string lower_dir = 8;
  string upper_dir = 9;
  string work_dir = 10;
  string id = 11;
  string pod_name = 12;
  string pod_namespace = 13;
}

message ContainerdRuntimeContainerMetadata {
  string namespace_name = 1;
  string image_name = 2;
  string image_digest = 3;
  string runtime = 4;
  string id = 5;
  int32 pid = 6;
  string rootfs_path = 7;
}

message WindowsOSVersion {
  string product = 1;
  string full_version = 2;
}

// The additional data found in Homebrew packages.
message HomebrewPackageMetadata {}

// The additional data found in Chrome extensions.
message ChromeExtensionsMetadata {
  string name = 1;
  string description = 2;
  string author_email = 3;
  repeated string host_permissions = 4;
  int32 manifest_version = 5;
  string minimum_chrome_version = 6;
  repeated string permissions = 7;
  string update_url = 8;
}

// The additional data found in VSCode extensions.
message VSCodeExtensionsMetadata {
  string id = 1;
  string publisher_id = 2;
  string publisher_display_name = 3;
  string target_platform = 4;
  bool updated = 5;
  bool is_pre_release_version = 6;
  int64 installed_timestamp = 7;
}

// The additional data found in Podman containers.
message PodmanMetadata {
  map<uint32, Protocol> exposed_ports = 1;
  int32 pid = 2;
  string namespace_name = 3;
  google.protobuf.Timestamp started_time = 4;
  google.protobuf.Timestamp finished_time = 5;
  string status = 6;
  int32 exit_code = 7;
  bool exited = 8;
}

message Protocol {
  repeated string names = 1;
}

message DockerContainersMetadata {
  string image_name = 1;
  string image_digest = 2;
  string id = 3;
  repeated DockerPort ports = 4;
}

message AsdfMetadata {
  string tool_name = 1;
  string tool_version = 2;
}

message NvmMetadata {
  string nodejs_version = 2;
}

message NodeVersionMetadata {
  string nodejs_version = 2;
}

message DockerPort {
  string ip = 1;
  uint32 private_port = 2;
  uint32 public_port = 3;
  string type = 4;
}

// The additional data found in Windows Package Manager (Winget) packages.
message WingetPackageMetadata {
  string name = 1;
  string id = 2;
  string version = 3;
  string moniker = 4;
  string channel = 5;
  repeated string tags = 6;
  repeated string commands = 7;
}

// A secret (i.e. credential) found by Veles secret scanning.
message Secret {
  SecretData secret = 1;
  SecretStatus status = 2;
  repeated Location locations = 3;
}

message SecretData {
  oneof secret {
    GCPSAK gcpsak = 1;
    AnthropicWorkspaceAPIKey anthropic_workspace_api_key = 2;
    AnthropicModelAPIKey anthropic_model_api_key = 3;
    PerplexityAPIKey perplexity = 4;
    PrivateKey private_key = 5;
    GrokXAIAPIKey grok_xai_api_key = 6;
    GrokXAIManagementAPIKey grok_xai_management_api_key = 7;
    DockerHubPat docker_hub_pat = 8;
    DigitalOceanAPIToken digitalocean = 9;
    OpenAIAPIKey openai_api_key = 10;
    PostmanAPIKey postman_api_key = 11;
    PostmanCollectionAccessToken postman_collection_access_token = 12;
    AzureAccessToken azure_access_token = 13;
    AzureIdentityToken azure_identity_token = 14;
    TinkKeyset tink_keyset = 15;
    GitlabPat gitlab_pat = 16;
    HashiCorpVaultToken hashicorp_vault_token = 17;
    HashiCorpVaultAppRoleCredentials hashicorp_vault_app_role_credentials = 18;
    GCPAPIKey gcp_api_key = 19;
    HuggingfaceAPIKey hugginface = 20;
    GithubAppRefreshToken github_app_refresh_token = 21;
    StripeSecretKey stripe_secret_key = 22;
    StripeRestrictedKey stripe_restricted_key = 23;
    StripeWebhookSecret stripe_webhook_secret = 24;
    GCPOAuth2ClientCredentials gcp_oauth2_client_credentials = 25;
    GCPOAuth2AccessToken gcp_oauth2_access_token = 26;
    GithubAppServerToServerToken github_app_server_to_server_token = 27;
    GithubClassicPersonalAccessToken github_classic_personal_access_token = 28;
    GithubFineGrainedPersonalAccessToken
        github_fine_grained_personal_access_token = 29;
    GithubAppUserToServerToken github_app_user_to_server_token = 30;
    GithubOAuthToken github_oauth_token = 31;
    SlackAppConfigRefreshToken slack_app_config_refresh_token = 33;
    SlackAppLevelToken slack_app_level_token = 34;
    SlackAppConfigAccessToken slack_app_config_access_token = 35;
    AzureStorageAccountAccessKey azure_storage_account_access_key = 36;
    HashiCorpCloudPlatformCredentials hashicorp_cloud_platform_credentials = 37;
    HashiCorpCloudPlatformToken hashicorp_cloud_platform_token = 38;
    OnePasswordSecretKey onepassword_secret_key = 39;
    OnePasswordServiceToken onepassword_service_token = 40;
    OnePasswordRecoveryCode onepassword_recovery_code = 41;
    OnePasswordConnectToken onepassword_connect_token = 42;
    Pgpass pgpass = 43;
<<<<<<< HEAD
    PyPIAPIToken pypi = 44;
=======
    CratesIOAPIToken cratesIO = 44;
>>>>>>> c020dc8d
  }

  message GCPSAK {
    // Always filled.
    string private_key_id = 1;
    string client_email = 2;
    bytes signature = 3;  // derived from the private_key for validation

    // Filled only when explicitly requested.
    string type = 4;
    string project_id = 5;
    string client_id = 6;
    string auth_uri = 7;
    string token_uri = 8;
    string auth_provider_x509_cert_url = 9;
    string client_x509_cert_url = 10;
    string universe_domain = 11;

    // Should not be filled out unless very explicitly requested accepting the
    // risk that this might accidentally leak the key.
    string private_key = 12;
  }

  message AnthropicWorkspaceAPIKey {
    // The Anthropic Workspace API key (contains "admin01").
    string key = 1;
  }

  message AnthropicModelAPIKey {
    // The Anthropic Model API key (regular API key for model access).
    string key = 1;
  }

  message PerplexityAPIKey {
    string key = 1;
  }

  message GrokXAIAPIKey {
    string key = 1;
  }

  message GrokXAIManagementAPIKey {
    string key = 1;
  }

  message AzureStorageAccountAccessKey {
    string key = 1;
  }

  message PrivateKey {
    string block = 1;  // PEM/OpenSSH private key block
    bytes der = 2;     // DER-encoded key material
  }

  message AzureAccessToken {
    string token = 1;
  }

  message Pgpass {
    string hostname = 1;
    string port = 2;
    string database = 3;
    string username = 4;
    string password = 5;
  }

  message AzureIdentityToken {
    string token = 1;
  }

  message OpenAIAPIKey {
    string key = 1;
  }

  message DockerHubPat {
    string pat = 1;
    string username = 2;
  }

  message GitlabPat {
    string pat = 1;
  }

  message SlackAppLevelToken {
    string token = 1;
  }

  message SlackAppConfigAccessToken {
    string token = 1;
  }

  message SlackAppConfigRefreshToken {
    string token = 1;
  }

  message PostmanAPIKey {
    string key = 1;
  }

  message PostmanCollectionAccessToken {
    string key = 1;
  }

  message DigitalOceanAPIToken {
    string key = 1;
  }

  message CratesIOAPIToken {
    string token = 1;
  }

  message GithubAppRefreshToken {
    string token = 1;
  }

  message GithubAppServerToServerToken {
    string token = 1;
  }

  message GithubClassicPersonalAccessToken {
    string token = 1;
  }

  message GithubFineGrainedPersonalAccessToken {
    string token = 1;
  }

  message GithubOAuthToken {
    string token = 1;
  }

  message GithubAppUserToServerToken {
    string token = 1;
  }

  message PyPIAPIToken {
    string token = 1;
  }

  message TinkKeyset {
    string content = 1;  // JSON encoded Tink keyset
  }

  message HashiCorpVaultToken {
    string token = 1;
  }

  message HashiCorpVaultAppRoleCredentials {
    string role_id = 1;
    string secret_id = 2;
    string id =
        3;  // General ID field for uncertain UUID types when context is unclear
  }

  message GCPAPIKey {
    string key = 1;
  }

  message HuggingfaceAPIKey {
    string key = 1;
    string role = 2;
    repeated string fine_grained_scope = 3;
  }

  message HashiCorpCloudPlatformCredentials {
    string client_id = 1;
    string client_secret = 2;
  }

  message HashiCorpCloudPlatformToken {
    string token = 1;
    // Optional identity enrichment fields populated when available
    string organization_id = 2;
    string project_id = 3;
    string principal_id = 4;
    string principal_type = 5;
    string service_name = 6;
    string user_id = 7;
    string user_email = 8;
    repeated string group_ids = 9;
  }

  message StripeSecretKey {
    string key = 1;
  }

  message StripeRestrictedKey {
    string key = 1;
  }

  message StripeWebhookSecret {
    string key = 1;
  }

  message GCPOAuth2ClientCredentials {
    // GCP OAuth2 client ID in format:
    // `12345678901-abcdefghijklmnopqrstuvwxyz.apps.googleusercontent.com`
    string id = 1;
    // GCP OAuth2 client secret, typically 24+ character alphanumeric string
    // prefixed with `GOCSPX-`
    string secret = 2;
  }

  message GCPOAuth2AccessToken {
    // GCP OAuth2 access token, typically in format:
    // "ya29.[alphanumeric_string]"
    string token = 1;
  }

  message OnePasswordConnectToken {
    // Device UUID from the token JSON.
    string device_uuid = 1;
    // Version field from the token JSON.
    string version = 2;
    // Encrypted payload data (from encCredentials.data).
    string encrypted_data = 3;
    // Key ID used to encrypt the credentials (encCredentials.kid).
    string encryption_key_id = 4;
    // Initialization vector (encCredentials.iv).
    string iv = 5;
    // Unique key kid (uniqueKey.kid).
    string unique_key_id = 6;
    // Verifier salt (verifier.salt).
    string verifier_salt = 7;
    // Verifier local hash (verifier.localHash).
    string verifier_local_hash = 8;
  }

  message OnePasswordSecretKey {
    string key = 1;
  }
  message OnePasswordServiceToken {
    string key = 1;
  }

  message OnePasswordRecoveryCode {
    string key = 1;
  }
}

message SecretStatus {
  SecretStatusEnum status = 1;
  google.protobuf.Timestamp last_updated = 2;

  enum SecretStatusEnum {
    // The default value for SecretStatusEnum. Set when no validation was
    // attempted.
    UNSPECIFIED = 0;
    // Deprecated. Use UNSPECIFIED instead.
    UNKNOWN = 1 [deprecated = true];
    // The secret is confirmed to be invalid.
    INVALID = 2;
    // The secret is confirmed to be valid.
    VALID = 3;
    // Validating the secret is not supported by the scanner.
    UNSUPPORTED = 4;
    // Validation is supported but the validation failed.
    FAILED = 5;
  }
}

message Location {
  oneof location {
    Filepath filepath = 1;
    FilepathWithLayerDetails filepath_with_layer_details = 2;
    EnvironmentVariable environment_variable = 3;
    ContainerCommand container_command = 4;
  }
}

message Filepath {
  string path = 1;
}

message FilepathWithLayerDetails {
  string path = 1;
  LayerDetails layer_details = 2;
}

message EnvironmentVariable {
  string name = 1;
}

message ContainerCommand {
  string command = 1;
}

message ContainerImageMetadata {
  int32 index = 1;
  // Layers are ordered from the earliest to the latest.
  repeated LayerMetadata layer_metadata = 2;
  // The base images that make up the chain.
  // The first base image is always empty, acting as a placeholder for the
  // scanned image itself. If the scanned image is a base image, there will be
  // no layers pointing to the first base image.
  //
  // The base images are ordered from the biggest base image containing all base
  // images to the smallest. e.g. [empty, postgresql, alpine]
  repeated BaseImageChain base_image_chains = 3;

  // Key value map of OS info from /etc/os-release.
  map<string, string> os_info = 4;
}

message BaseImageChain {
  // List of potential base images (repositories that have a matching ChainID).
  repeated BaseImageDetails base_images = 1;
  // Chain ID of the last layer in the image.
  string chain_id = 2;
}

message BaseImageDetails {
  // Name of the image. (e.g. `debian`, `circleci/node`)
  string repository = 1;
  // Name of the registry. (e.g. `docker.io`, `ghcr.io`)
  string registry = 2;
  // Name of the plugin used to extract the base image.
  string plugin = 3;
}

message LayerMetadata {
  // The index of the layer within the ContainerImageMetadata.layer_metadata
  // field.
  int32 index = 1;
  string diff_id = 2;
  string chain_id = 3;
  // The command that was used to build the layer.
  string command = 4;
  // Whether the layer is empty (currently always false).
  bool is_empty = 5;
  // The index of the base image match within the
  // ContainerImageMetadata.base_image_chains field.
  int32 base_image_index = 6;
}<|MERGE_RESOLUTION|>--- conflicted
+++ resolved
@@ -698,11 +698,8 @@
     OnePasswordRecoveryCode onepassword_recovery_code = 41;
     OnePasswordConnectToken onepassword_connect_token = 42;
     Pgpass pgpass = 43;
-<<<<<<< HEAD
     PyPIAPIToken pypi = 44;
-=======
-    CratesIOAPIToken cratesIO = 44;
->>>>>>> c020dc8d
+    CratesIOAPIToken crates_io_api_token = 45;
   }
 
   message GCPSAK {
