/*
 * Copyright 2025 Google LLC
 *
 * Licensed under the Apache License, Version 2.0 (the "License");
 * you may not use this file except in compliance with the License.
 * You may obtain a copy of the License at
 *
 * http://www.apache.org/licenses/LICENSE-2.0
 *
 * Unless required by applicable law or agreed to in writing, software
 * distributed under the License is distributed on an "AS IS" BASIS,
 * WITHOUT WARRANTIES OR CONDITIONS OF ANY KIND, either express or implied.
 * See the License for the specific language governing permissions and
 * limitations under the License.
 */

syntax = "proto3";

package scalibr;

import "google/protobuf/timestamp.proto";

option go_package = "github.com/google/scalibr/binary/proto/scan_result_go_proto";
option java_multiple_files = true;

// Proto file describing the SCALIBR scan results. Whenever this proto is
// modified make sure to regenerate the go_proto file by running
// `make protos`

// The results of a scan incl. scan status and artifacts found.
message ScanResult {
  string version = 1;
  google.protobuf.Timestamp start_time = 2;
  google.protobuf.Timestamp end_time = 3;
  // Status of the overall scan.
  ScanStatus status = 4;
  // Status and versions of the plugins that ran.
  repeated PluginStatus plugin_status = 5;
  // TODO(b/400910349): Remove once integrators stop using these fields.
  repeated Package inventories_deprecated = 6 [deprecated = true];
  repeated GenericFinding findings_deprecated = 7 [deprecated = true];
  Inventory inventory = 8;
}

// The artifacts (e.g. software inventory, security findings) that a scan found.
message Inventory {
  repeated Package packages = 1;
  repeated GenericFinding generic_findings = 2;
  repeated Secret secrets = 3;
  repeated ContainerImageMetadata container_image_metadata = 5;
}

message ScanStatus {
  ScanStatusEnum status = 1;
  string failure_reason = 2;
  enum ScanStatusEnum {
    UNSPECIFIED = 0;
    SUCCEEDED = 1;
    PARTIALLY_SUCCEEDED = 2;
    FAILED = 3;
  }
}

message PluginStatus {
  string name = 1;
  int32 version = 2;
  ScanStatus status = 3;
}

// A software package or library found by an extractor.
// PURL or CPE needs to be set, maybe both.
message Package {
  reserved 3, 4, 35;
  // Human-readable name of the software, to be used for things like logging.
  // For vuln matching, use the name from metadata.
  string name = 11;
  // Version of the package.
  string version = 12;
  // Source code level package identifiers.
  SourceCodeIdentifier source_code = 26;
  // Package URL of the software.
  Purl purl = 1;
  // Ecosystem - For software packages this corresponds to an OSV ecosystem
  // value, e.g. PyPI.
  string ecosystem = 27;
  // Paths or source of files related to the package.
  repeated string locations = 2;
  // TODO(b/400910349): Remove once integrators stop using these fields.
  string extractor_deprecated = 10 [deprecated = true];
  // The names of the plugins that found this software. Set by the
  // core library.
  repeated string plugins = 49;
  // The additional data found in the package.
  // LINT.IfChange
  oneof metadata {
    PythonPackageMetadata python_metadata = 5;
    JavascriptPackageJSONMetadata javascript_metadata = 6;
    APKPackageMetadata apk_metadata = 7;
    DPKGPackageMetadata dpkg_metadata = 8;
    RPMPackageMetadata rpm_metadata = 9;
    COSPackageMetadata cos_metadata = 13;
    DEPSJSONMetadata depsjson_metadata = 40;
    SPDXPackageMetadata spdx_metadata = 14;
    JavaArchiveMetadata java_archive_metadata = 15;
    JavaLockfileMetadata java_lockfile_metadata = 31;
    PACMANPackageMetadata pacman_metadata = 36;
    NixPackageMetadata nix_metadata = 37;
    KernelModuleMetadata kernel_module_metadata = 38;
    VmlinuzMetadata vmlinuz_metadata = 39;
    PortagePackageMetadata portage_metadata = 41;
    OSVPackageMetadata osv_metadata = 16;
    NetportsMetadata netports_metadata = 45;
    PythonRequirementsMetadata python_requirements_metadata = 21;
    PythonSetupMetadata python_setup_metadata = 44;
    ContainerdContainerMetadata containerd_container_metadata = 22;
    SNAPPackageMetadata snap_metadata = 23;
    FlatpakPackageMetadata flatpak_metadata = 24;
    MacAppsMetadata mac_apps_metadata = 34;
    ContainerdRuntimeContainerMetadata containerd_runtime_container_metadata =
        25;
    CDXPackageMetadata cdx_metadata = 30;
    WindowsOSVersion windows_os_version_metadata = 33;
    HomebrewPackageMetadata homebrew_metadata = 42;
    ChromeExtensionsMetadata chrome_extensions_metadata = 47;
    VSCodeExtensionsMetadata vscode_extensions_metadata = 46;
    PodmanMetadata podman_metadata = 50;
    DockerContainersMetadata docker_containers_metadata = 48;
    MacportsPackageMetadata macports_metadata = 53;
    WingetPackageMetadata winget_metadata = 54;
    AsdfMetadata asdf_metadata = 55;
    NvmMetadata nvm_metadata = 56;
    NodeVersionMetadata nodeversion_metadata = 58;
  }
  // LINT.ThenChange(/binary/proto/package_metadata.go)

  // Deprecated - use exploitability_signals instead
  // TODO(b/400910349): Remove once integrators stop using this.
  repeated AnnotationEnum annotations_deprecated = 28 [deprecated = true];
  // Signals to indicate that specific vulnerabilities are not applicable to
  // this package.
  repeated PackageExploitabilitySignal exploitability_signals = 51;
  enum AnnotationEnum {
    UNSPECIFIED = 0;
    TRANSITIONAL = 1;
    INSIDE_OS_PACKAGE = 2;
    INSIDE_CACHE_DIR = 3;
  }

  // Software licenses information
  repeated string licenses = 52;

  message ContainerImageMetadataIndexes {
    // The index of ContainerImageMetadata in Inventory.ContainerImageMetadata
    // list.
    int32 container_image_index = 1;
    // The index of LayerMetadata in ContainerImageMetadata.LayerMetadata list.
    int32 layer_index = 2;
  }

  optional ContainerImageMetadataIndexes container_image_metadata_indexes = 57;
}

// Additional identifiers for source code software packages (e.g. NPM).
message SourceCodeIdentifier {
  string repo = 1;
  string commit = 2;
}

// Details about the layer a package was found in.
message LayerDetails {
  // The index of the layer in the container image.
  int32 index = 1;
  // The diff ID (typically a sha256 hash) of the layer in the container image.
  string diff_id = 2;
  // The layer chain ID (sha256 hash) of the layer in the container image.
  // https://github.com/opencontainers/image-spec/blob/main/config.md#layer-chainid
  string chain_id = 5;
  // The layer build command that was used to build the layer. This may not be
  // found in all layers depending on how the container image is built.
  string command = 3;
  // Denotes whether the layer is in the base image.
  bool in_base_image = 4;
}

// PackageExploitabilitySignal is used to indicate that specific vulnerabilities
// are not applicable to a given package.
message PackageExploitabilitySignal {
  // The name of the plugin (e.g. Annotator) that added this signal.
  string plugin = 1;
  // Reason for exclusion.
  VexJustification justification = 2;
  oneof vuln_filter {
    // Advisory Identifier (CVE, GHSA, ...) and aliases of the vulns that are
    // not applicable to this package.
    VulnIdentifiers vuln_identifiers = 3;
    // Indicates that all vulnerabilities associated with the package are
    // irrelevant.
    bool matches_all_vulns = 4;
  }
}

message VulnIdentifiers {
  repeated string identifiers = 1;
}

// FindingExploitabilitySignal is used to indicate that a finding is not
// exploitable.
message FindingExploitabilitySignal {
  // The name of the plugin (e.g. Annotator) that added this signal.
  string plugin = 1;
  // Reason for exclusion.
  VexJustification justification = 2;
}

// Vuln exclusion reasons - Mirrors the format from the official VEX
// documentation
// (https://www.cisa.gov/sites/default/files/publications/VEX_Status_Justification_Jun22.pdf)
enum VexJustification {
  VEX_JUSTIFICATION_UNSPECIFIED = 0;
  // The vulnerable component is not used in the affected artifact.
  COMPONENT_NOT_PRESENT = 1;
  // The component is used but vulnerable code was removed or not included.
  VULNERABLE_CODE_NOT_PRESENT = 2;
  // Vulnerable code is included but is not executed.
  VULNERABLE_CODE_NOT_IN_EXECUTE_PATH = 3;
  // Vulnerable code is executed but can't be exploited due to program logic.
  VULNERABLE_CODE_CANNOT_BE_CONTROLLED_BY_ADVERSARY = 4;
  // Code can be executed but additional mitigations prevent exploitation.
  INLINE_MITIGATION_ALREADY_EXISTS = 5;
}

// Package URL, see https://github.com/package-url/purl-spec
message Purl {
  // String representation.
  string purl = 1;
  // Package type, e.g. "maven, npm, pypi".
  string type = 2;
  // Package name.
  string name = 3;
  // Package version.
  string version = 4;
  // Name prefix such as a Maven groupid, or Docker image owner.
  string namespace = 5;
  // Extra qualifying data for a package such as an OS, architecture, etc.
  repeated Qualifier qualifiers = 6;
  // Extra subpath within a package, relative to the package root.
  string subpath = 7;
}

message Qualifier {
  string key = 1;
  string value = 2;
}

// Describes generic security findings not associated with any
// specific package, e.g. weak credentials.
message GenericFinding {
  reserved 3;
  // Info specific to the finding. Should always be the same for the same type
  // of finding.
  GenericFindingAdvisory adv = 1;
  // Instance-specific info such as location of the vulnerable files.
  GenericFindingTargetDetails target = 2;
  // The plugins (e.g. Detectors, Enrichers) that found this vuln.
  repeated string plugins = 4;
  // Signals that indicate this finding is not exploitable.
  repeated FindingExploitabilitySignal exploitability_signals = 5;
}

// Describes a security finding and how to remediate it. It should not
// contain any information specific to the target (e.g. which files were
// found vulnerable).
message GenericFindingAdvisory {
  reserved 2, 6;
  // A unique ID for the finding.
  AdvisoryId id = 1;
  string title = 3;
  string description = 4;
  // Remediation instructions, e.g. "update to latest version".
  string recommendation = 5;
  SeverityEnum sev = 7;
}

// A unique identifier per advisory.
message AdvisoryId {
  string publisher = 1;  // e.g. "CVE".
  string reference = 2;  // e.g. "CVE-2023-1234".
}

enum SeverityEnum {
  SEVERITY_UNSPECIFIED = 0;
  MINIMAL = 1;
  LOW = 2;
  MEDIUM = 3;
  HIGH = 4;
  CRITICAL = 5;
}

// Instance-specific details about the generic security finding.
message GenericFindingTargetDetails {
  reserved 1, 2, 3;
  // Free-text info.
  string extra = 4;
}

// The additional data found in python packages.
message PythonPackageMetadata {
  string author = 1;
  string author_email = 2;
}

// The additional data found in npm packages.
message JavascriptPackageJSONMetadata {
  reserved 4;

  string author = 1;
  repeated string maintainers = 2;
  repeated string contributors = 3;
  PackageSource source = 5;
}

// The source of the package.
enum PackageSource {
  UNKNOWN = 0;
  // PUBLIC_REGISTRY is the public NPM registry.
  PUBLIC_REGISTRY = 1;
  // OTHER is any other remote or private source (e.g. Github).
  // This is used for packages that are not found in the public NPM registry.
  OTHER = 2;
  // LOCAL is the local filesystem that stores the package versions.
  // This is used for when the package is locally-developed or -installed.
  LOCAL = 3;
}

// The additional data found in APK packages.
message APKPackageMetadata {
  reserved 7;

  string package_name = 1;
  string origin_name = 2;
  string os_id = 3;
  string os_version_id = 4;
  string maintainer = 5;
  string architecture = 6;

  reserved "license";
}

// The additional data found in DPKG packages.
// Next ID: 11
message DPKGPackageMetadata {
  string package_name = 1;
  string source_name = 2;
  string source_version = 3;
  string package_version = 4;
  string os_id = 5;
  string os_version_codename = 6;
  string os_version_id = 7;
  string maintainer = 8;
  string architecture = 9;
  string status = 10;
}

// The additional data found in RPM packages.
message RPMPackageMetadata {
  reserved 10;

  string package_name = 1;
  string source_rpm = 2;
  int32 epoch = 3;
  string os_id = 4;
  string os_version_id = 5;
  string os_build_id = 6;
  string os_name = 7;
  string vendor = 8;
  string architecture = 9;
  string os_pretty_name = 11;

  reserved "license";
}

// The additional data found in COS packages.
message COSPackageMetadata {
  string name = 1;
  string version = 2;
  string category = 3;
  string os_version = 4;
  string os_version_id = 5;
  string ebuild_version = 6;
}

// The additional data found in PACMAN packages.
message PACMANPackageMetadata {
  string package_name = 1;
  string package_version = 2;
  string os_id = 3;
  string os_version_id = 4;
  string package_description = 5;
  string package_dependencies = 6;
}

// The additional data found in Nix packages.
message NixPackageMetadata {
  string package_name = 1;
  string package_version = 2;
  string package_hash = 3;
  string package_output = 4;
  string os_id = 5;
  string os_version_codename = 6;
  string os_version_id = 7;
}

// The additional data found in .NET deps json packages.
message DEPSJSONMetadata {
  string package_name = 1;
  string package_version = 2;
  string type = 3;
}

// The additional data found in SNAP packages.
message SNAPPackageMetadata {
  string name = 1;
  string version = 2;
  string grade = 3;
  string type = 4;
  repeated string architectures = 5;
  string os_id = 6;
  string os_version_codename = 7;
  string os_version_id = 8;
}

// The additional data found in portage packages.
message PortagePackageMetadata {
  string package_name = 1;
  string package_version = 2;
  string os_id = 3;
  string os_version_id = 4;
}

// The additional data found in Flatpak packages.
message FlatpakPackageMetadata {
  string package_name = 1;
  string package_id = 2;
  string package_version = 3;
  string release_date = 4;
  string os_name = 5;
  string os_id = 6;
  string os_version_id = 7;
  string os_build_id = 8;
  string developer = 9;
}

// The additional data found in MODULE packages.
message KernelModuleMetadata {
  string package_name = 1;
  string package_version = 2;
  string package_vermagic = 3;
  string package_source_version_identifier = 4;
  string os_id = 5;
  string os_version_codename = 6;
  string os_version_id = 7;
  string package_author = 8;
}

// The additional data found in Vmlinuz packages.
message VmlinuzMetadata {
  string name = 1;
  string version = 2;
  string architecture = 3;
  string extended_version = 4;
  string format = 5;
  int32 swap_device = 6;
  int32 root_device = 7;
  string video_mode = 8;
  string os_id = 9;
  string os_version_codename = 10;
  string os_version_id = 11;
  bool rw_root_fs = 12;
}

// The additional data found in Mac Applications.
message MacAppsMetadata {
  string bundle_display_name = 1;
  string bundle_identifier = 2;
  string bundle_short_version_string = 3;
  string bundle_executable = 4;
  string bundle_name = 5;
  string bundle_package_type = 6;
  string bundle_signature = 7;
  string bundle_version = 8;
  string product_id = 9;
  string update_url = 10;
}

// The additional data found in Macports packages.
message MacportsPackageMetadata {
  string package_name = 1;
  string package_version = 2;
  string package_revision = 3;
}

// The additional data for packages extracted from SPDX files.
message SPDXPackageMetadata {
  Purl purl = 1;
  repeated string cpes = 2;
}

// The additional data for packages extracted from CDX files.
message CDXPackageMetadata {
  Purl purl = 1;
  repeated string cpes = 2;
}

// The additional data found in Java JAR packages.
message JavaArchiveMetadata {
  string artifact_id = 2;
  string group_id = 3;
  string sha1 = 4;
}

// The additional data found in Java lockfiles.
message JavaLockfileMetadata {
  string artifact_id = 1;
  string group_id = 2;
  repeated string dep_group_vals = 3;
  bool is_transitive = 4;
}

// The additional data for packages extracted by an OSV extractor wrapper.
message OSVPackageMetadata {
  string purl_type = 1;
  string commit = 2;
  string ecosystem = 3;
  string compare_as = 4;
}

message PythonRequirementsMetadata {
  repeated string hash_checking_mode_values = 1;
  string version_comparator = 2;
  string requirement = 3;
}

message PythonSetupMetadata {
  string version_comparator = 2;
}

// Used to report open ports on a system.
message NetportsMetadata {
  uint32 port = 1;
  string protocol = 2;
  string command_line = 3;
}

message ContainerdContainerMetadata {
  string namespace_name = 1;
  string image_name = 2;
  string image_digest = 3;
  string runtime = 4;
  int32 pid = 5;
  string snapshotter = 6;
  string snapshot_key = 7;
  string lower_dir = 8;
  string upper_dir = 9;
  string work_dir = 10;
  string id = 11;
  string pod_name = 12;
  string pod_namespace = 13;
}

message ContainerdRuntimeContainerMetadata {
  string namespace_name = 1;
  string image_name = 2;
  string image_digest = 3;
  string runtime = 4;
  string id = 5;
  int32 pid = 6;
  string rootfs_path = 7;
}

message WindowsOSVersion {
  string product = 1;
  string full_version = 2;
}

// The additional data found in Homebrew packages.
message HomebrewPackageMetadata {}

// The additional data found in Chrome extensions.
message ChromeExtensionsMetadata {
  string name = 1;
  string description = 2;
  string author_email = 3;
  repeated string host_permissions = 4;
  int32 manifest_version = 5;
  string minimum_chrome_version = 6;
  repeated string permissions = 7;
  string update_url = 8;
}

// The additional data found in VSCode extensions.
message VSCodeExtensionsMetadata {
  string id = 1;
  string publisher_id = 2;
  string publisher_display_name = 3;
  string target_platform = 4;
  bool updated = 5;
  bool is_pre_release_version = 6;
  int64 installed_timestamp = 7;
}

// The additional data found in Podman containers.
message PodmanMetadata {
  map<uint32, Protocol> exposed_ports = 1;
  int32 pid = 2;
  string namespace_name = 3;
  google.protobuf.Timestamp started_time = 4;
  google.protobuf.Timestamp finished_time = 5;
  string status = 6;
  int32 exit_code = 7;
  bool exited = 8;
}

message Protocol {
  repeated string names = 1;
}

message DockerContainersMetadata {
  string image_name = 1;
  string image_digest = 2;
  string id = 3;
  repeated DockerPort ports = 4;
}

message AsdfMetadata {
  string tool_name = 1;
  string tool_version = 2;
}

message NvmMetadata {
  string nodejs_version = 2;
}

message NodeVersionMetadata {
  string nodejs_version = 2;
}

message DockerPort {
  string ip = 1;
  uint32 private_port = 2;
  uint32 public_port = 3;
  string type = 4;
}

// The additional data found in Windows Package Manager (Winget) packages.
message WingetPackageMetadata {
  string name = 1;
  string id = 2;
  string version = 3;
  string moniker = 4;
  string channel = 5;
  repeated string tags = 6;
  repeated string commands = 7;
}

// A secret (i.e. credential) found by Veles secret scanning.
message Secret {
  SecretData secret = 1;
  SecretStatus status = 2;
  repeated Location locations = 3;
}

message SecretData {
  oneof secret {
    GCPSAK gcpsak = 1;
    AnthropicWorkspaceAPIKey anthropic_workspace_api_key = 2;
    AnthropicModelAPIKey anthropic_model_api_key = 3;
    PerplexityAPIKey perplexity = 4;
    PrivateKey private_key = 5;
    GrokXAIAPIKey grok_xai_api_key = 6;
    GrokXAIManagementAPIKey grok_xai_management_api_key = 7;
    DockerHubPat docker_hub_pat = 8;
    DigitalOceanAPIToken digitalocean = 9;
    OpenAIAPIKey openai_api_key = 10;
    PostmanAPIKey postman_api_key = 11;
    PostmanCollectionAccessToken postman_collection_access_token = 12;
    AzureAccessToken azure_access_token = 13;
    AzureIdentityToken azure_identity_token = 14;
    TinkKeyset tink_keyset = 15;
    GitlabPat gitlab_pat = 16;
    HashiCorpVaultToken hashicorp_vault_token = 17;
    HashiCorpVaultAppRoleCredentials hashicorp_vault_app_role_credentials = 18;
    GCPAPIKey gcp_api_key = 19;
    HuggingfaceAPIKey hugginface = 20;
    GithubAppRefreshToken github_app_refresh_token = 21;
    StripeSecretKey stripe_secret_key = 22;
    StripeRestrictedKey stripe_restricted_key = 23;
    StripeWebhookSecret stripe_webhook_secret = 24;
    GCPOAuth2ClientCredentials gcp_oauth2_client_credentials = 25;
    GCPOAuth2AccessToken gcp_oauth2_access_token = 26;
    GithubAppServerToServerToken github_app_server_to_server_token = 27;
    GithubClassicPersonalAccessToken github_classic_personal_access_token = 28;
    GithubFineGrainedPersonalAccessToken
        github_fine_grained_personal_access_token = 29;
    GithubAppUserToServerToken github_app_user_to_server_token = 30;
    GithubOAuthToken github_oauth_token = 31;
    SlackAppConfigRefreshToken slack_app_config_refresh_token = 33;
    SlackAppLevelToken slack_app_level_token = 34;
    SlackAppConfigAccessToken slack_app_config_access_token = 35;
    AzureStorageAccountAccessKey azure_storage_account_access_key = 36;
    HashiCorpCloudPlatformCredentials hashicorp_cloud_platform_credentials = 37;
    HashiCorpCloudPlatformToken hashicorp_cloud_platform_token = 38;
    OnePasswordSecretKey onepassword_secret_key = 39;
    OnePasswordServiceToken onepassword_service_token = 40;
    OnePasswordRecoveryCode onepassword_recovery_code = 41;
    OnePasswordConnectToken onepassword_connect_token = 42;
    Pgpass pgpass = 43;
<<<<<<< HEAD
    MariaDBCredentials maria_db_credentials = 44;
=======
    PyPIAPIToken pypi = 44;
    CratesIOAPIToken crates_io_api_token = 45;
>>>>>>> 63ca6d5a
  }

  message GCPSAK {
    // Always filled.
    string private_key_id = 1;
    string client_email = 2;
    bytes signature = 3;  // derived from the private_key for validation

    // Filled only when explicitly requested.
    string type = 4;
    string project_id = 5;
    string client_id = 6;
    string auth_uri = 7;
    string token_uri = 8;
    string auth_provider_x509_cert_url = 9;
    string client_x509_cert_url = 10;
    string universe_domain = 11;

    // Should not be filled out unless very explicitly requested accepting the
    // risk that this might accidentally leak the key.
    string private_key = 12;
  }

  message AnthropicWorkspaceAPIKey {
    // The Anthropic Workspace API key (contains "admin01").
    string key = 1;
  }

  message AnthropicModelAPIKey {
    // The Anthropic Model API key (regular API key for model access).
    string key = 1;
  }

  message PerplexityAPIKey {
    string key = 1;
  }

  message GrokXAIAPIKey {
    string key = 1;
  }

  message GrokXAIManagementAPIKey {
    string key = 1;
  }

  message AzureStorageAccountAccessKey {
    string key = 1;
  }

  message PrivateKey {
    string block = 1;  // PEM/OpenSSH private key block
    bytes der = 2;     // DER-encoded key material
  }

  message AzureAccessToken {
    string token = 1;
  }

  message Pgpass {
    string hostname = 1;
    string port = 2;
    string database = 3;
    string username = 4;
    string password = 5;
  }
  
  message MariaDBCredentials {
    string host = 1;
    string port = 2;
    string user = 4;
    string password = 5;
    string section = 6;
  }
  
  message AzureIdentityToken {
    string token = 1;
  }

  message OpenAIAPIKey {
    string key = 1;
  }

  message DockerHubPat {
    string pat = 1;
    string username = 2;
  }

  message GitlabPat {
    string pat = 1;
  }

  message SlackAppLevelToken {
    string token = 1;
  }

  message SlackAppConfigAccessToken {
    string token = 1;
  }

  message SlackAppConfigRefreshToken {
    string token = 1;
  }

  message PostmanAPIKey {
    string key = 1;
  }

  message PostmanCollectionAccessToken {
    string key = 1;
  }

  message DigitalOceanAPIToken {
    string key = 1;
  }

  message CratesIOAPIToken {
    string token = 1;
  }

  message GithubAppRefreshToken {
    string token = 1;
  }

  message GithubAppServerToServerToken {
    string token = 1;
  }

  message GithubClassicPersonalAccessToken {
    string token = 1;
  }

  message GithubFineGrainedPersonalAccessToken {
    string token = 1;
  }

  message GithubOAuthToken {
    string token = 1;
  }

  message GithubAppUserToServerToken {
    string token = 1;
  }

  message PyPIAPIToken {
    string token = 1;
  }

  message TinkKeyset {
    string content = 1;  // JSON encoded Tink keyset
  }

  message HashiCorpVaultToken {
    string token = 1;
  }

  message HashiCorpVaultAppRoleCredentials {
    string role_id = 1;
    string secret_id = 2;
    string id =
        3;  // General ID field for uncertain UUID types when context is unclear
  }

  message GCPAPIKey {
    string key = 1;
  }

  message HuggingfaceAPIKey {
    string key = 1;
    string role = 2;
    repeated string fine_grained_scope = 3;
  }

  message HashiCorpCloudPlatformCredentials {
    string client_id = 1;
    string client_secret = 2;
  }

  message HashiCorpCloudPlatformToken {
    string token = 1;
    // Optional identity enrichment fields populated when available
    string organization_id = 2;
    string project_id = 3;
    string principal_id = 4;
    string principal_type = 5;
    string service_name = 6;
    string user_id = 7;
    string user_email = 8;
    repeated string group_ids = 9;
  }

  message StripeSecretKey {
    string key = 1;
  }

  message StripeRestrictedKey {
    string key = 1;
  }

  message StripeWebhookSecret {
    string key = 1;
  }

  message GCPOAuth2ClientCredentials {
    // GCP OAuth2 client ID in format:
    // `12345678901-abcdefghijklmnopqrstuvwxyz.apps.googleusercontent.com`
    string id = 1;
    // GCP OAuth2 client secret, typically 24+ character alphanumeric string
    // prefixed with `GOCSPX-`
    string secret = 2;
  }

  message GCPOAuth2AccessToken {
    // GCP OAuth2 access token, typically in format:
    // "ya29.[alphanumeric_string]"
    string token = 1;
  }

  message OnePasswordConnectToken {
    // Device UUID from the token JSON.
    string device_uuid = 1;
    // Version field from the token JSON.
    string version = 2;
    // Encrypted payload data (from encCredentials.data).
    string encrypted_data = 3;
    // Key ID used to encrypt the credentials (encCredentials.kid).
    string encryption_key_id = 4;
    // Initialization vector (encCredentials.iv).
    string iv = 5;
    // Unique key kid (uniqueKey.kid).
    string unique_key_id = 6;
    // Verifier salt (verifier.salt).
    string verifier_salt = 7;
    // Verifier local hash (verifier.localHash).
    string verifier_local_hash = 8;
  }

  message OnePasswordSecretKey {
    string key = 1;
  }
  message OnePasswordServiceToken {
    string key = 1;
  }

  message OnePasswordRecoveryCode {
    string key = 1;
  }
}

message SecretStatus {
  SecretStatusEnum status = 1;
  google.protobuf.Timestamp last_updated = 2;

  enum SecretStatusEnum {
    // The default value for SecretStatusEnum. Set when no validation was
    // attempted.
    UNSPECIFIED = 0;
    // Deprecated. Use UNSPECIFIED instead.
    UNKNOWN = 1 [deprecated = true];
    // The secret is confirmed to be invalid.
    INVALID = 2;
    // The secret is confirmed to be valid.
    VALID = 3;
    // Validating the secret is not supported by the scanner.
    UNSUPPORTED = 4;
    // Validation is supported but the validation failed.
    FAILED = 5;
  }
}

message Location {
  oneof location {
    Filepath filepath = 1;
    FilepathWithLayerDetails filepath_with_layer_details = 2;
    EnvironmentVariable environment_variable = 3;
    ContainerCommand container_command = 4;
  }
}

message Filepath {
  string path = 1;
}

message FilepathWithLayerDetails {
  string path = 1;
  LayerDetails layer_details = 2;
}

message EnvironmentVariable {
  string name = 1;
}

message ContainerCommand {
  string command = 1;
}

message ContainerImageMetadata {
  int32 index = 1;
  // Layers are ordered from the earliest to the latest.
  repeated LayerMetadata layer_metadata = 2;
  // The base images that make up the chain.
  // The first base image is always empty, acting as a placeholder for the
  // scanned image itself. If the scanned image is a base image, there will be
  // no layers pointing to the first base image.
  //
  // The base images are ordered from the biggest base image containing all base
  // images to the smallest. e.g. [empty, postgresql, alpine]
  repeated BaseImageChain base_image_chains = 3;

  // Key value map of OS info from /etc/os-release.
  map<string, string> os_info = 4;
}

message BaseImageChain {
  // List of potential base images (repositories that have a matching ChainID).
  repeated BaseImageDetails base_images = 1;
  // Chain ID of the last layer in the image.
  string chain_id = 2;
}

message BaseImageDetails {
  // Name of the image. (e.g. `debian`, `circleci/node`)
  string repository = 1;
  // Name of the registry. (e.g. `docker.io`, `ghcr.io`)
  string registry = 2;
  // Name of the plugin used to extract the base image.
  string plugin = 3;
}

message LayerMetadata {
  // The index of the layer within the ContainerImageMetadata.layer_metadata
  // field.
  int32 index = 1;
  string diff_id = 2;
  string chain_id = 3;
  // The command that was used to build the layer.
  string command = 4;
  // Whether the layer is empty (currently always false).
  bool is_empty = 5;
  // The index of the base image match within the
  // ContainerImageMetadata.base_image_chains field.
  int32 base_image_index = 6;
}<|MERGE_RESOLUTION|>--- conflicted
+++ resolved
@@ -714,12 +714,9 @@
     OnePasswordRecoveryCode onepassword_recovery_code = 41;
     OnePasswordConnectToken onepassword_connect_token = 42;
     Pgpass pgpass = 43;
-<<<<<<< HEAD
-    MariaDBCredentials maria_db_credentials = 44;
-=======
     PyPIAPIToken pypi = 44;
     CratesIOAPIToken crates_io_api_token = 45;
->>>>>>> 63ca6d5a
+    MariaDBCredentials maria_db_credentials = 46;
   }
 
   message GCPSAK {
@@ -785,7 +782,7 @@
     string username = 4;
     string password = 5;
   }
-  
+
   message MariaDBCredentials {
     string host = 1;
     string port = 2;
@@ -793,7 +790,7 @@
     string password = 5;
     string section = 6;
   }
-  
+
   message AzureIdentityToken {
     string token = 1;
   }
