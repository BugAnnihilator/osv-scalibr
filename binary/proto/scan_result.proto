/*
 * Copyright 2025 Google LLC
 *
 * Licensed under the Apache License, Version 2.0 (the "License");
 * you may not use this file except in compliance with the License.
 * You may obtain a copy of the License at
 *
 * http://www.apache.org/licenses/LICENSE-2.0
 *
 * Unless required by applicable law or agreed to in writing, software
 * distributed under the License is distributed on an "AS IS" BASIS,
 * WITHOUT WARRANTIES OR CONDITIONS OF ANY KIND, either express or implied.
 * See the License for the specific language governing permissions and
 * limitations under the License.
 */

syntax = "proto3";

package scalibr;

import "google/protobuf/timestamp.proto";

option go_package = "github.com/google/scalibr/binary/proto/scan_result_go_proto";
option java_multiple_files = true;

// Proto file describing the SCALIBR scan results. Whenever this proto is
// modified make sure to regenerate the go_proto file by running
// `make protos`

// The results of a scan incl. scan status and artifacts found.
message ScanResult {
  string version = 1;
  google.protobuf.Timestamp start_time = 2;
  google.protobuf.Timestamp end_time = 3;
  // Status of the overall scan.
  ScanStatus status = 4;
  // Status and versions of the plugins that ran.
  repeated PluginStatus plugin_status = 5;
  // TODO(b/400910349): Remove once integrators stop using these fields.
  repeated Package inventories_deprecated = 6 [deprecated = true];
  repeated GenericFinding findings_deprecated = 7 [deprecated = true];
  Inventory inventory = 8;
}

// The artifacts (e.g. software inventory, security findings) that a scan found.
message Inventory {
  repeated Package packages = 1;
  repeated GenericFinding generic_findings = 2;
  repeated Secret secrets = 3;
}

message ScanStatus {
  ScanStatusEnum status = 1;
  string failure_reason = 2;
  enum ScanStatusEnum {
    UNSPECIFIED = 0;
    SUCCEEDED = 1;
    PARTIALLY_SUCCEEDED = 2;
    FAILED = 3;
  }
}

message PluginStatus {
  string name = 1;
  int32 version = 2;
  ScanStatus status = 3;
}

// A software package or library found by an extractor.
// PURL or CPE needs to be set, maybe both.
message Package {
  reserved 3, 4;
  // Human-readable name of the software, to be used for things like logging.
  // For vuln matching, use the name from metadata.
  string name = 11;
  // Version of the package.
  string version = 12;
  // Source code level package identifiers.
  SourceCodeIdentifier source_code = 26;
  // Package URL of the software.
  Purl purl = 1;
  // Ecosystem - For software packages this corresponds to an OSV ecosystem
  // value, e.g. PyPI.
  string ecosystem = 27;
  // Paths or source of files related to the package.
  repeated string locations = 2;
  // TODO(b/400910349): Remove once integrators stop using these fields.
  string extractor_deprecated = 10 [deprecated = true];
  // The names of the plugins that found this software. Set by the
  // core library.
  repeated string plugins = 49;
  // The additional data found in the package.
  // LINT.IfChange
  oneof metadata {
    PythonPackageMetadata python_metadata = 5;
    JavascriptPackageJSONMetadata javascript_metadata = 6;
    APKPackageMetadata apk_metadata = 7;
    DPKGPackageMetadata dpkg_metadata = 8;
    RPMPackageMetadata rpm_metadata = 9;
    COSPackageMetadata cos_metadata = 13;
    DEPSJSONMetadata depsjson_metadata = 40;
    SPDXPackageMetadata spdx_metadata = 14;
    JavaArchiveMetadata java_archive_metadata = 15;
    JavaLockfileMetadata java_lockfile_metadata = 31;
    PACMANPackageMetadata pacman_metadata = 36;
    NixPackageMetadata nix_metadata = 37;
    KernelModuleMetadata kernel_module_metadata = 38;
    VmlinuzMetadata vmlinuz_metadata = 39;
    PortagePackageMetadata portage_metadata = 41;
    OSVPackageMetadata osv_metadata = 16;
    NetportsMetadata netports_metadata = 45;
    PythonRequirementsMetadata python_requirements_metadata = 21;
    PythonSetupMetadata python_setup_metadata = 44;
    ContainerdContainerMetadata containerd_container_metadata = 22;
    SNAPPackageMetadata snap_metadata = 23;
    FlatpakPackageMetadata flatpak_metadata = 24;
    MacAppsMetadata mac_apps_metadata = 34;
    ContainerdRuntimeContainerMetadata containerd_runtime_container_metadata =
        25;
    CDXPackageMetadata cdx_metadata = 30;
    WindowsOSVersion windows_os_version_metadata = 33;
    HomebrewPackageMetadata homebrew_metadata = 42;
    ChromeExtensionsMetadata chrome_extensions_metadata = 47;
    VSCodeExtensionsMetadata vscode_extensions_metadata = 46;
    PodmanMetadata podman_metadata = 50;
    DockerContainersMetadata docker_containers_metadata = 48;
    MacportsPackageMetadata macports_metadata = 53;
  }
  // LINT.ThenChange(/binary/proto/package_metadata.go)

  // Deprecated - use exploitability_signals instead
  // TODO(b/400910349): Remove once integrators stop using this.
  repeated AnnotationEnum annotations_deprecated = 28 [deprecated = true];
  // Signals to indicate that specific vulnerabilities are not applicable to
  // this package.
  repeated PackageExploitabilitySignal exploitability_signals = 51;
  enum AnnotationEnum {
    UNSPECIFIED = 0;
    TRANSITIONAL = 1;
    INSIDE_OS_PACKAGE = 2;
    INSIDE_CACHE_DIR = 3;
  }

  // Details about the layer a package was found in. This should be set only for
  // container image scanning.
  LayerDetails layer_details = 35;

  // Software licenses information
  repeated string licenses = 52;
}

// Additional identifiers for source code software packages (e.g. NPM).
message SourceCodeIdentifier {
  string repo = 1;
  string commit = 2;
}

// Details about the layer a package was found in.
message LayerDetails {
  // The index of the layer in the container image.
  int32 index = 1;
  // The diff ID (typically a sha256 hash) of the layer in the container image.
  string diff_id = 2;
  // The layer chain ID (sha256 hash) of the layer in the container image.
  // https://github.com/opencontainers/image-spec/blob/main/config.md#layer-chainid
  string chain_id = 5;
  // The layer build command that was used to build the layer. This may not be
  // found in all layers depending on how the container image is built.
  string command = 3;
  // Denotes whether the layer is in the base image.
  bool in_base_image = 4;
}

// PackageExploitabilitySignal is used to indicate that specific vulnerabilities
// are not applicable to a given package.
message PackageExploitabilitySignal {
  // The name of the plugin (e.g. Annotator) that added this signal.
  string plugin = 1;
  // Reason for exclusion.
  VexJustification justification = 2;
  oneof vuln_filter {
    // Advisory Identifier (CVE, GHSA, ...) and aliases of the vulns that are
    // not applicable to this package.
    VulnIdentifiers vuln_identifiers = 3;
    // Indicates that all vulnerabilities associated with the package are
    // irrelevant.
    bool matches_all_vulns = 4;
  }
}

message VulnIdentifiers {
  repeated string identifiers = 1;
}

// FindingExploitabilitySignal is used to indicate that a finding is not
// exploitable.
message FindingExploitabilitySignal {
  // The name of the plugin (e.g. Annotator) that added this signal.
  string plugin = 1;
  // Reason for exclusion.
  VexJustification justification = 2;
}

// Vuln exclusion reasons - Mirrors the format from the official VEX
// documentation
// (https://www.cisa.gov/sites/default/files/publications/VEX_Status_Justification_Jun22.pdf)
enum VexJustification {
  VEX_JUSTIFICATION_UNSPECIFIED = 0;
  // The vulnerable component is not used in the affected artifact.
  COMPONENT_NOT_PRESENT = 1;
  // The component is used but vulnerable code was removed or not included.
  VULNERABLE_CODE_NOT_PRESENT = 2;
  // Vulnerable code is included but is not executed.
  VULNERABLE_CODE_NOT_IN_EXECUTE_PATH = 3;
  // Vulnerable code is executed but can't be exploited due to program logic.
  VULNERABLE_CODE_CANNOT_BE_CONTROLLED_BY_ADVERSARY = 4;
  // Code can be executed but additional mitigations prevent exploitation.
  INLINE_MITIGATION_ALREADY_EXISTS = 5;
}

// Package URL, see https://github.com/package-url/purl-spec
message Purl {
  // String representation.
  string purl = 1;
  // Package type, e.g. "maven, npm, pypi".
  string type = 2;
  // Package name.
  string name = 3;
  // Package version.
  string version = 4;
  // Name prefix such as a Maven groupid, or Docker image owner.
  string namespace = 5;
  // Extra qualifying data for a package such as an OS, architecture, etc.
  repeated Qualifier qualifiers = 6;
  // Extra subpath within a package, relative to the package root.
  string subpath = 7;
}

message Qualifier {
  string key = 1;
  string value = 2;
}

// Describes generic security findings not associated with any
// specific package, e.g. weak credentials.
message GenericFinding {
  reserved 3;
  // Info specific to the finding. Should always be the same for the same type
  // of finding.
  GenericFindingAdvisory adv = 1;
  // Instance-specific info such as location of the vulnerable files.
  GenericFindingTargetDetails target = 2;
  // The plugins (e.g. Detectors, Enrichers) that found this vuln.
  repeated string plugins = 4;
  // Signals that indicate this finding is not exploitable.
  repeated FindingExploitabilitySignal exploitability_signals = 5;
}

// Describes a security finding and how to remediate it. It should not
// contain any information specific to the target (e.g. which files were
// found vulnerable).
message GenericFindingAdvisory {
  reserved 2, 6;
  // A unique ID for the finding.
  AdvisoryId id = 1;
  string title = 3;
  string description = 4;
  // Remediation instructions, e.g. "update to latest version".
  string recommendation = 5;
  SeverityEnum sev = 7;
}

// A unique identifier per advisory.
message AdvisoryId {
  string publisher = 1;  // e.g. "CVE".
  string reference = 2;  // e.g. "CVE-2023-1234".
}

enum SeverityEnum {
  SEVERITY_UNSPECIFIED = 0;
  MINIMAL = 1;
  LOW = 2;
  MEDIUM = 3;
  HIGH = 4;
  CRITICAL = 5;
}

// Instance-specific details about the generic security finding.
message GenericFindingTargetDetails {
  reserved 1, 2, 3;
  // Free-text info.
  string extra = 4;
}

// The additional data found in python packages.
message PythonPackageMetadata {
  string author = 1;
  string author_email = 2;
}

// The additional data found in npm packages.
message JavascriptPackageJSONMetadata {
  string author = 1;
  repeated string maintainers = 2;
  repeated string contributors = 3;
  bool from_npm_repository = 4;
}

// The additional data found in APK packages.
message APKPackageMetadata {
  reserved 7;

  string package_name = 1;
  string origin_name = 2;
  string os_id = 3;
  string os_version_id = 4;
  string maintainer = 5;
  string architecture = 6;

  reserved "license";
}

// The additional data found in DPKG packages.
// Next ID: 11
message DPKGPackageMetadata {
  string package_name = 1;
  string source_name = 2;
  string source_version = 3;
  string package_version = 4;
  string os_id = 5;
  string os_version_codename = 6;
  string os_version_id = 7;
  string maintainer = 8;
  string architecture = 9;
  string status = 10;
}

// The additional data found in RPM packages.
message RPMPackageMetadata {
  reserved 10;

  string package_name = 1;
  string source_rpm = 2;
  int32 epoch = 3;
  string os_id = 4;
  string os_version_id = 5;
  string os_build_id = 6;
  string os_name = 7;
  string vendor = 8;
  string architecture = 9;

  reserved "license";
}

// The additional data found in COS packages.
message COSPackageMetadata {
  string name = 1;
  string version = 2;
  string category = 3;
  string os_version = 4;
  string os_version_id = 5;
  string ebuild_version = 6;
}

// The additional data found in PACMAN packages.
message PACMANPackageMetadata {
  string package_name = 1;
  string package_version = 2;
  string os_id = 3;
  string os_version_id = 4;
  string package_description = 5;
  string package_dependencies = 6;
}

// The additional data found in Nix packages.
message NixPackageMetadata {
  string package_name = 1;
  string package_version = 2;
  string package_hash = 3;
  string package_output = 4;
  string os_id = 5;
  string os_version_codename = 6;
  string os_version_id = 7;
}

// The additional data found in .NET deps json packages.
message DEPSJSONMetadata {
  string package_name = 1;
  string package_version = 2;
  string type = 3;
}

// The additional data found in SNAP packages.
message SNAPPackageMetadata {
  string name = 1;
  string version = 2;
  string grade = 3;
  string type = 4;
  repeated string architectures = 5;
  string os_id = 6;
  string os_version_codename = 7;
  string os_version_id = 8;
}

// The additional data found in portage packages.
message PortagePackageMetadata {
  string package_name = 1;
  string package_version = 2;
  string os_id = 3;
  string os_version_id = 4;
}

// The additional data found in Flatpak packages.
message FlatpakPackageMetadata {
  string package_name = 1;
  string package_id = 2;
  string package_version = 3;
  string release_date = 4;
  string os_name = 5;
  string os_id = 6;
  string os_version_id = 7;
  string os_build_id = 8;
  string developer = 9;
}

// The additional data found in MODULE packages.
message KernelModuleMetadata {
  string package_name = 1;
  string package_version = 2;
  string package_vermagic = 3;
  string package_source_version_identifier = 4;
  string os_id = 5;
  string os_version_codename = 6;
  string os_version_id = 7;
  string package_author = 8;
}

// The additional data found in Vmlinuz packages.
message VmlinuzMetadata {
  string name = 1;
  string version = 2;
  string architecture = 3;
  string extended_version = 4;
  string format = 5;
  int32 swap_device = 6;
  int32 root_device = 7;
  string video_mode = 8;
  string os_id = 9;
  string os_version_codename = 10;
  string os_version_id = 11;
  bool rw_root_fs = 12;
}

// The additional data found in Mac Applications.
message MacAppsMetadata {
  string bundle_display_name = 1;
  string bundle_identifier = 2;
  string bundle_short_version_string = 3;
  string bundle_executable = 4;
  string bundle_name = 5;
  string bundle_package_type = 6;
  string bundle_signature = 7;
  string bundle_version = 8;
  string product_id = 9;
  string update_url = 10;
}

// The additional data found in Macports packages.
message MacportsPackageMetadata {
  string package_name = 1;
  string package_version = 2;
  string package_revision = 3;
}

// The additional data for packages extracted from SPDX files.
message SPDXPackageMetadata {
  Purl purl = 1;
  repeated string cpes = 2;
}

// The additional data for packages extracted from CDX files.
message CDXPackageMetadata {
  Purl purl = 1;
  repeated string cpes = 2;
}

// The additional data found in Java JAR packages.
message JavaArchiveMetadata {
  string artifact_id = 2;
  string group_id = 3;
  string sha1 = 4;
}

// The additional data found in Java lockfiles.
message JavaLockfileMetadata {
  string artifact_id = 1;
  string group_id = 2;
  repeated string dep_group_vals = 3;
  bool is_transitive = 4;
}

// The additional data for packages extracted by an OSV extractor wrapper.
message OSVPackageMetadata {
  string purl_type = 1;
  string commit = 2;
  string ecosystem = 3;
  string compare_as = 4;
}

message PythonRequirementsMetadata {
  repeated string hash_checking_mode_values = 1;
  string version_comparator = 2;
  string requirement = 3;
}

message PythonSetupMetadata {
  string version_comparator = 2;
}

// Used to report open ports on a system.
message NetportsMetadata {
  uint32 port = 1;
  string protocol = 2;
  string command_line = 3;
}

message ContainerdContainerMetadata {
  string namespace_name = 1;
  string image_name = 2;
  string image_digest = 3;
  string runtime = 4;
  int32 pid = 5;
  string snapshotter = 6;
  string snapshot_key = 7;
  string lower_dir = 8;
  string upper_dir = 9;
  string work_dir = 10;
  string id = 11;
  string pod_name = 12;
  string pod_namespace = 13;
}

message ContainerdRuntimeContainerMetadata {
  string namespace_name = 1;
  string image_name = 2;
  string image_digest = 3;
  string runtime = 4;
  string id = 5;
  int32 pid = 6;
  string rootfs_path = 7;
}

message WindowsOSVersion {
  string product = 1;
  string full_version = 2;
}

// The additional data found in Homebrew packages.
message HomebrewPackageMetadata {}

// The additional data found in Chrome extensions.
message ChromeExtensionsMetadata {
  string name = 1;
  string description = 2;
  string author_email = 3;
  repeated string host_permissions = 4;
  int32 manifest_version = 5;
  string minimum_chrome_version = 6;
  repeated string permissions = 7;
  string update_url = 8;
}

// The additional data found in VSCode extensions.
message VSCodeExtensionsMetadata {
  string id = 1;
  string publisher_id = 2;
  string publisher_display_name = 3;
  string target_platform = 4;
  bool updated = 5;
  bool is_pre_release_version = 6;
  int64 installed_timestamp = 7;
}

// The additional data found in Podman containers.
message PodmanMetadata {
  map<uint32, Protocol> exposed_ports = 1;
  int32 pid = 2;
  string namespace_name = 3;
  google.protobuf.Timestamp started_time = 4;
  google.protobuf.Timestamp finished_time = 5;
  string status = 6;
  int32 exit_code = 7;
  bool exited = 8;
}

message Protocol {
  repeated string names = 1;
}

message DockerContainersMetadata {
  string image_name = 1;
  string image_digest = 2;
  string id = 3;
  repeated DockerPort ports = 4;
}

message DockerPort {
  string ip = 1;
  uint32 private_port = 2;
  uint32 public_port = 3;
  string type = 4;
}

// A secret (i.e. credential) found by Veles secret scanning.
message Secret {
  SecretData secret = 1;
  SecretStatus status = 2;
  repeated Location locations = 3;
}

message SecretData {
  oneof secret {
    GCPSAK gcpsak = 1;
<<<<<<< HEAD
    AnthropicWorkspaceAPIKey anthropic_workspace_api_key = 2;
    AnthropicModelAPIKey anthropic_model_api_key = 3;
=======
    PerplexityAPIKey perplexity = 2;
>>>>>>> aad44977
  }

  message GCPSAK {
    // Always filled.
    string private_key_id = 1;
    string client_email = 2;
    bytes signature = 3;  // derived from the private_key for validation

    // Filled only when explicitly requested.
    string type = 4;
    string project_id = 5;
    string client_id = 6;
    string auth_uri = 7;
    string token_uri = 8;
    string auth_provider_x509_cert_url = 9;
    string client_x509_cert_url = 10;
    string universe_domain = 11;

    // Should not be filled out unless very explicitly requested accepting the
    // risk that this might accidentally leak the key.
    string private_key = 12;
  }

<<<<<<< HEAD
  message AnthropicWorkspaceAPIKey {
    // The Anthropic Workspace API key (contains "admin01").
    string key = 1;
  }

  message AnthropicModelAPIKey {
    // The Anthropic Model API key (regular API key for model access).
    string key = 1;
  }
=======
  message PerplexityAPIKey {
    string key = 1;
  }

>>>>>>> aad44977
}

message SecretStatus {
  SecretStatusEnum status = 1;
  google.protobuf.Timestamp last_updated = 2;

  enum SecretStatusEnum {
    // The default value for SecretStatusEnum. Set when no validation was
    // attempted.
    UNSPECIFIED = 0;
    // Deprecated. Use UNSPECIFIED instead.
    UNKNOWN = 1 [deprecated = true];
    // The secret is confirmed to be invalid.
    INVALID = 2;
    // The secret is confirmed to be valid.
    VALID = 3;
    // Validating the secret is not supported by the scanner.
    UNSUPPORTED = 4;
    // Validation is supported but the validation failed.
    FAILED = 5;
  }
}

message Location {
  oneof location {
    Filepath filepath = 1;
    FilepathWithLayerDetails filepath_with_layer_details = 2;
    EnvironmentVariable environment_variable = 3;
    ContainerCommand container_command = 4;
  }
}

message Filepath {
  string path = 1;
}

message FilepathWithLayerDetails {
  string path = 1;
  LayerDetails layer_details = 2;
}

message EnvironmentVariable {
  string name = 1;
}

message ContainerCommand {
  string command = 1;
}<|MERGE_RESOLUTION|>--- conflicted
+++ resolved
@@ -621,12 +621,9 @@
 message SecretData {
   oneof secret {
     GCPSAK gcpsak = 1;
-<<<<<<< HEAD
     AnthropicWorkspaceAPIKey anthropic_workspace_api_key = 2;
     AnthropicModelAPIKey anthropic_model_api_key = 3;
-=======
-    PerplexityAPIKey perplexity = 2;
->>>>>>> aad44977
+    PerplexityAPIKey perplexity = 4;
   }
 
   message GCPSAK {
@@ -650,7 +647,6 @@
     string private_key = 12;
   }
 
-<<<<<<< HEAD
   message AnthropicWorkspaceAPIKey {
     // The Anthropic Workspace API key (contains "admin01").
     string key = 1;
@@ -660,12 +656,10 @@
     // The Anthropic Model API key (regular API key for model access).
     string key = 1;
   }
-=======
+
   message PerplexityAPIKey {
     string key = 1;
   }
-
->>>>>>> aad44977
 }
 
 message SecretStatus {
