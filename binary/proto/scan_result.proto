--- conflicted
+++ resolved
@@ -682,18 +682,15 @@
         github_fine_grained_personal_access_token = 29;
     GithubAppUserToServerToken github_app_user_to_server_token = 30;
     GithubOAuthToken github_oauth_token = 31;
-<<<<<<< HEAD
-    OnePasswordSecretKey onepassword_secret_key = 32;
-    OnePasswordServiceToken onepassword_service_token = 33;
-    OnePasswordRecoveryCode onepassword_recovery_code = 34; 
-=======
     SlackAppConfigRefreshToken slack_app_config_refresh_token = 33;
     SlackAppLevelToken slack_app_level_token = 34;
     SlackAppConfigAccessToken slack_app_config_access_token = 35;
     AzureStorageAccountAccessKey azure_storage_account_access_key = 36;
     HashiCorpCloudPlatformCredentials hashicorp_cloud_platform_credentials = 37;
     HashiCorpCloudPlatformToken hashicorp_cloud_platform_token = 38;
->>>>>>> e7e58cb0
+    OnePasswordSecretKey onepassword_secret_key = 39;
+    OnePasswordServiceToken onepassword_service_token = 40;
+    OnePasswordRecoveryCode onepassword_recovery_code = 41; 
   }
 
   message GCPSAK {
