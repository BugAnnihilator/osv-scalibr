--- conflicted
+++ resolved
@@ -112,10 +112,8 @@
 		return grokXAIAPIKeyToProto(t), nil
 	case velesgrokxaiapikey.GrokXAIManagementKey:
 		return grokXAIManagementKeyToProto(t), nil
-<<<<<<< HEAD
 	case gitlabpat.GitlabPAT:
 		return gitalbPatKeyToProto(t), nil
-=======
 	case velesazuretoken.AzureAccessToken:
 		return azureAccessTokenToProto(t), nil
 	case velesazuretoken.AzureIdentityToken:
@@ -126,7 +124,6 @@
 		return postmanAPIKeyToProto(t), nil
 	case velespostmanapikey.PostmanCollectionToken:
 		return postmanCollectionTokenToProto(t), nil
->>>>>>> 81a45d8e
 	default:
 		return nil, fmt.Errorf("%w: %T", ErrUnsupportedSecretType, s)
 	}
@@ -226,7 +223,6 @@
 		},
 	}
 }
-<<<<<<< HEAD
 func gitalbPatKeyToProto(s gitlabpat.GitlabPAT) *spb.SecretData {
 	return &spb.SecretData{
 		Secret: &spb.SecretData_GitlabPat_{
@@ -236,7 +232,6 @@
 		},
 	}
 }
-=======
 
 func postmanAPIKeyToProto(s velespostmanapikey.PostmanAPIKey) *spb.SecretData {
 	return &spb.SecretData{
@@ -258,7 +253,6 @@
 	}
 }
 
->>>>>>> 81a45d8e
 func privatekeyToProto(pk velesprivatekey.PrivateKey) *spb.SecretData {
 	return &spb.SecretData{
 		Secret: &spb.SecretData_PrivateKey_{
@@ -382,13 +376,10 @@
 		return gcpsakToStruct(s.GetGcpsak()), nil
 	case *spb.SecretData_DockerHubPat_:
 		return dockerHubPATToStruct(s.GetDockerHubPat()), nil
-<<<<<<< HEAD
 	case *spb.SecretData_GitlabPat_:
 		return gitlabPATToStruct(s.GetGitlabPat()), nil
-=======
 	case *spb.SecretData_Digitalocean:
 		return digitalOceanAPITokenToStruct(s.GetDigitalocean()), nil
->>>>>>> 81a45d8e
 	case *spb.SecretData_AnthropicWorkspaceApiKey:
 		return velesanthropicapikey.WorkspaceAPIKey{Key: s.GetAnthropicWorkspaceApiKey().GetKey()}, nil
 	case *spb.SecretData_AnthropicModelApiKey:
