// Copyright 2025 Google LLC
//
// Licensed under the Apache License, Version 2.0 (the "License");
// you may not use this file except in compliance with the License.
// You may obtain a copy of the License at
//
//      http://www.apache.org/licenses/LICENSE-2.0
//
// Unless required by applicable law or agreed to in writing, software
// distributed under the License is distributed on an "AS IS" BASIS,
// WITHOUT WARRANTIES OR CONDITIONS OF ANY KIND, either express or implied.
// See the License for the specific language governing permissions and
// limitations under the License.

// Package inventory stores the scan result types SCALIBR can return.
package inventory

import (
	"context"

	"github.com/google/osv-scalibr/extractor"
	scalibrfs "github.com/google/osv-scalibr/fs"
)

// Inventory stores the artifacts (e.g. software packages, security findings)
// that a scan found.
type Inventory struct {
<<<<<<< HEAD
	Packages        []*extractor.Package
	PackageVulns    []*PackageVuln
	GenericFindings []*GenericFinding
	Secrets         []*Secret
	EmbeddedFSs     []*EmbeddedFS
}

// EmbeddedFS stores artifacts containing embedded filesystems.
// This is not proto serialized since it's only used as temporary
// storage to traverse embedded filesystems during extraction.
type EmbeddedFS struct {
	Path          string
	GetEmbeddedFS func(context.Context) (scalibrfs.FS, error)
=======
	Packages               []*extractor.Package
	PackageVulns           []*PackageVuln
	GenericFindings        []*GenericFinding
	Secrets                []*Secret
	ContainerImageMetadata []*extractor.ContainerImageMetadata
>>>>>>> 69109b0e
}

// Append adds one or more inventories to the current one.
func (i *Inventory) Append(other ...Inventory) {
	for _, o := range other {
		i.Packages = append(i.Packages, o.Packages...)
		i.PackageVulns = append(i.PackageVulns, o.PackageVulns...)
		i.GenericFindings = append(i.GenericFindings, o.GenericFindings...)
		i.Secrets = append(i.Secrets, o.Secrets...)
<<<<<<< HEAD
		i.EmbeddedFSs = append(i.EmbeddedFSs, o.EmbeddedFSs...)
=======
		i.ContainerImageMetadata = append(i.ContainerImageMetadata, o.ContainerImageMetadata...)
>>>>>>> 69109b0e
	}
}

// IsEmpty returns true if there are no packages, findings, etc. in this Inventory.
func (i Inventory) IsEmpty() bool {
	if len(i.Packages) != 0 {
		return false
	}
	if len(i.PackageVulns) != 0 {
		return false
	}
	if len(i.GenericFindings) != 0 {
		return false
	}
	if len(i.Secrets) != 0 {
		return false
	}
<<<<<<< HEAD
	if len(i.EmbeddedFSs) != 0 {
=======
	if len(i.ContainerImageMetadata) != 0 {
>>>>>>> 69109b0e
		return false
	}
	return true
}<|MERGE_RESOLUTION|>--- conflicted
+++ resolved
@@ -25,12 +25,12 @@
 // Inventory stores the artifacts (e.g. software packages, security findings)
 // that a scan found.
 type Inventory struct {
-<<<<<<< HEAD
-	Packages        []*extractor.Package
-	PackageVulns    []*PackageVuln
-	GenericFindings []*GenericFinding
-	Secrets         []*Secret
-	EmbeddedFSs     []*EmbeddedFS
+	Packages               []*extractor.Package
+	PackageVulns           []*PackageVuln
+	GenericFindings        []*GenericFinding
+	Secrets                []*Secret
+	ContainerImageMetadata []*extractor.ContainerImageMetadata
+	EmbeddedFSs            []*EmbeddedFS
 }
 
 // EmbeddedFS stores artifacts containing embedded filesystems.
@@ -39,13 +39,6 @@
 type EmbeddedFS struct {
 	Path          string
 	GetEmbeddedFS func(context.Context) (scalibrfs.FS, error)
-=======
-	Packages               []*extractor.Package
-	PackageVulns           []*PackageVuln
-	GenericFindings        []*GenericFinding
-	Secrets                []*Secret
-	ContainerImageMetadata []*extractor.ContainerImageMetadata
->>>>>>> 69109b0e
 }
 
 // Append adds one or more inventories to the current one.
@@ -55,11 +48,8 @@
 		i.PackageVulns = append(i.PackageVulns, o.PackageVulns...)
 		i.GenericFindings = append(i.GenericFindings, o.GenericFindings...)
 		i.Secrets = append(i.Secrets, o.Secrets...)
-<<<<<<< HEAD
+		i.ContainerImageMetadata = append(i.ContainerImageMetadata, o.ContainerImageMetadata...)
 		i.EmbeddedFSs = append(i.EmbeddedFSs, o.EmbeddedFSs...)
-=======
-		i.ContainerImageMetadata = append(i.ContainerImageMetadata, o.ContainerImageMetadata...)
->>>>>>> 69109b0e
 	}
 }
 
@@ -77,11 +67,10 @@
 	if len(i.Secrets) != 0 {
 		return false
 	}
-<<<<<<< HEAD
 	if len(i.EmbeddedFSs) != 0 {
-=======
+    return false
+  }
 	if len(i.ContainerImageMetadata) != 0 {
->>>>>>> 69109b0e
 		return false
 	}
 	return true
