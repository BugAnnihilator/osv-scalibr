--- conflicted
+++ resolved
@@ -109,36 +109,6 @@
 
 ### Secrets
 
-<<<<<<< HEAD
-| Type                           | Extractor Plugin                 |
-|--------------------------------|----------------------------------|
-| 1Password Connect Token        | `secrets/onepasswordconnecttoken`|
-| Anthropic API key              | `secrets/anthropicapikey`        |
-| Azure Token                    | `secrets/azuretoken`             |
-| DigitalOcean API key           | `secrets/digitaloceanapikey`     |
-| Docker hub PAT                 | `secrets/dockerhubpat`           |
-| GCP API key                    | `secrets/gcpapikey`              |
-| GCP Express Mode API key       | `secrets/gcpexpressmode`         |
-| GCP service account key        | `secrets/gcpsak`                 |
-| GCP OAuth 2 Access Tokens      | `secrets/gcpoauth2access`        |
-| GCP OAuth 2 Client Credentials | `secrets/gcpoauth2client`        |
-| Gitlab PAT                     | `secrets/gitlabpat`              |
-| Grok xAI API key               | `secrets/grokxaiapikey`          |
-| Grok xAI Management key        | `secrets/grokxaimanagementkey`   |
-| Hashicorp Vault token          | `secrets/hashicorpvaulttoken`    |
-| Hashicorp Vault AppRole token  | `secrets/hashicorpvaultapprole`  |
-| Hugging Face API key           | `secrets/huggingfaceapikey`      |
-| OpenAI API key                 | `secrets/openai`                 |
-| Perplexity API key             | `secrets/perplexityapikey`       |
-| Postman API key                | `secrets/postmanapikey`          |
-| Postman Collection token       | `secrets/postmancollectiontoken` |
-| PEM/OpenSSH Private key        | `secrets/privatekey`             |
-| RubyGems API key               | `secrets/rubygemsapikey`         |
-| Tink keyset                    | `secrets/tinkkeyset`             |
-| Stripe Secret Key              | `secrets/stripesecretkey`        |
-| Stripe Restricted Key          | `secrets/striperestrictedkey`    |
-| Stripe Webhook Secret          | `secrets/stripewebhooksecret`    |
-=======
 | Type                              | Extractor Plugin                     |
 |-----------------------------------|--------------------------------------|
 | Anthropic API key                           | `secrets/anthropicapikey`            |
@@ -171,7 +141,7 @@
 | Stripe Restricted Key                       | `secrets/striperestrictedkey`        |
 | Stripe Webhook Secret                       | `secrets/stripewebhooksecret`        |
 | Tink keyset                                 | `secrets/tinkkeyset`                 |
->>>>>>> 92f4e36b
+| 1Password Connect Token                     | `secrets/onepasswordconnecttoken`    |
 
 ### Container inventory
 
